--- conflicted
+++ resolved
@@ -38,11 +38,11 @@
     const TaskRoleTraining: u16 = 7;
 
     /// Security level for a task
-    /// 0 - No security
-    /// 1 - Sampling consensus
-    /// 2 - Confidential computing
+    /// No security required
     const NoSecurity: u16 = 0;
+    /// Sampling consensus, using multiple nodes
     const SamplingConsensus: u16 = 1;
+    /// Confidential compute, using trusted hardware
     const ConfidentialCompute: u16 = 2;
 
     /// How much collateral is required at the time of package publication.
@@ -68,20 +68,7 @@
     /// How many extra nodes to sample when cross validating.
     const InitialCrossValidationExtraNodesCount: u64 = 1;
     /// A small increment on the sampling consensus charge permille for each extra attestation node sampled
-<<<<<<< HEAD
-    const InitialCrossValidationExtraAttestationNodesChargePermille: u64 = 12;
-=======
     const InitialCrossValidationExtraAttestationNodesChargePermille: u64 = 12; // 1.2%
-    /// Security level for the task
-    const NoSecurityLevel: u16 = 0;
-    /// Sampling consensus security level is used for tasks that require a high level of security and robustness.
-    /// Verifiability is achieved by sampling a subset of nodes to attest to the correctness of the stack execution,
-    /// following our Sampling Consensus protocol, see https://github.com/atoma-network/atoma-docs/blob/main/papers/atoma_whitepaper.pdf.
-    const SamplingConsensusSecurityLevel: u16 = 1;
-    /// Tee security level is used for tasks that require a high level of security and robustness.
-    /// Verifiability is achieved by using a trusted execution environment (TEE).
-    const TeeSecurityLevel: u16 = 2;
->>>>>>> 80b91cff
 
     /// Additional fee charged per compute unit for the Sampling Consensus 
     /// attestation of the stack settlement ticket
@@ -126,31 +113,6 @@
     const EModelNotFound: u64 = EBase + 21;
     const ENoNodesSubscribedToTask: u64 = EBase + 22;
     const ENoNodesEligibleForTask: u64 = EBase + 23;
-<<<<<<< HEAD
-    const ENotStackOwner: u64 = EBase + 24;
-    const ENodeNotSelectedForStack: u64 = EBase + 25;
-    const EStackInSettlementDispute: u64 = EBase + 26;
-    const ETooManyComputedUnits: u64 = EBase + 27;
-    const EStackDoesNotRequireSamplingConsensus: u64 = EBase + 28;
-    const EStackNotFound: u64 = EBase + 29;
-    const EStackNotInSettlementDispute: u64 = EBase + 30;
-    const EStackDisputePeriodOver: u64 = EBase + 31;
-    const ENodeNotSelectedForAttestation: u64 = EBase + 32;
-    const EStackInDispute: u64 = EBase + 33;
-    const EStackDisputePeriodIsNotOver: u64 = EBase + 34;
-    const ENodeNotSelectedForSettlement: u64 = EBase + 35;
-    const ETaskAlreadyDeprecated: u64 = EBase + 36;
-    const EInvalidTaskRole: u64 = EBase + 37;
-    const EInvalidSecurityLevel: u64 = EBase + 38;
-    const EInvalidPricePerComputeUnit: u64 = EBase + 39;
-    const EInvalidMaxNumComputeUnits: u64 = EBase + 40;
-    const ENodeDoesNotMeetTaskRequirements: u64 = EBase + 41;
-    const EInvalidComputeUnits: u64 = EBase + 42;
-    const EInsufficientBalance: u64 = EBase + 43;
-    const EInvalidCommittedStackProof: u64 = EBase + 44;
-    const EInvalidStackMerkleLeaf: u64 = EBase + 45;
-    const EInvalidMinimumReputationScore: u64 = EBase + 46;
-=======
     const ENodeNotSelectedForStack: u64 = EBase + 24;
     const EStackInSettlementDispute: u64 = EBase + 25;
     const ETooManyComputedUnits: u64 = EBase + 26;
@@ -172,8 +134,8 @@
     const EInsufficientBalance: u64 = EBase + 42;
     const EInvalidCommittedStackProof: u64 = EBase + 43;
     const EInvalidStackMerkleLeaf: u64 = EBase + 44;
-
->>>>>>> 80b91cff
+    const EInvalidMinimumReputationScore: u64 = EBase + 45;
+
     /// Emitted once upon publishing.
     public struct PublishedEvent has copy, drop {
         /// ID of the AtomaDb object
@@ -1600,7 +1562,7 @@
         // Write the merkle leaf to the stack
         let mut i = 0;
         while (i < BYTES_PER_HASH_COMMITMENT) { 
-            let starts_at = attestation_node_index * BYTES_PER_HASH_COMMITMENT;
+            let starts_at = (attestation_node_index + 1) * BYTES_PER_HASH_COMMITMENT;
             *vector::borrow_mut(&mut stack_settlement_ticket.stack_merkle_leaves_vector, starts_at + i) = stack_merkle_leaf[i];
             i = i + 1;
         };
@@ -3429,7 +3391,16 @@
 
     #[test_only]
     public fun confirm_committed_stack_proof(settlement: &StackSettlementTicket, proof: vector<u8>, leaf: vector<u8>): bool {
-        settlement.committed_stack_proof == proof && settlement.stack_merkle_leaves_vector == leaf
+        let mut i = 0;
+        while (i < 32) {
+            if (settlement.stack_merkle_leaves_vector[i] != leaf[i]) {
+                return false
+            };
+            i = i + 1;
+        };
+        
+        vector::length(&settlement.stack_merkle_leaves_vector) == 64
+            && proof == settlement.committed_stack_proof
     }
 
     #[test]
