module atoma::db {
    //! At the heart of the Atoma network protocol is on-chain database.
    //! It keeps track of nodes and models.

    use atoma::atoma::ATOMA;
    use std::ascii;
    use sui::balance::{Self, Balance};
    use sui::coin::{Self, Coin};
    use sui::dynamic_field;
    use sui::object_table::{Self, ObjectTable};
    use sui::package::{Self, Publisher};
    use sui::table_vec::{Self, TableVec};
    use sui::table::{Self, Table};
    use sui::vec_set::{Self, VecSet};
    use toma::toma::TOMA;

    /// How many epochs after the stack expires during which any disputes must be resolved.
    const VAULT_DISPUTE_SETTLEMENT_DELAY: u64 = 2;

    /// Number of bytes per hash commitment
    const BYTES_PER_HASH_COMMITMENT: u64 = 32;

    /// constants for task roles
    const INFERENCE_ROLE: u16 = 0;
    const EMBEDDING_ROLE: u16 = 1;
    const FINE_TUNING_ROLE: u16 = 2;

    /// How much collateral is required at the time of package publication.
    const InitialCollateralRequiredForRegistration: u64 = 1_000;
    /// Maximum time nodes can take to settle a prompt before we attempt to
    /// settle without them.
    /// This is the initial value and can change.
    const InitialSettlementTimeoutMs: u64 = 60_000;
    /// If a node does not respond to a prompt within the timeout, it is slashed
    /// by this ‰ amount.
    const InitialPermilleToSlashNodeOnTimeout: u64 = 100;
    /// How many tokens ‰ from all the confiscated slashed tokens should go to
    /// the oracle that settled the dispute.
    const InitialPermilleForOracleOnDispute: u64 = 100;
    /// Nodes that submitted correct (according to the oracle) results will get
    /// this ‰ of the slashed tokens.
    const InitialPermilleForHonestNodesOnDispute: u64 = 200;
    /// The probability of cross validation.
    /// We perform cross validation when the user does not specify how many
    /// nodes to sampled.
    /// See `gate` and `settlement` modules for more info.
    const InitialCrossValidationProbabilityPermille: u64 = 10;
    /// How many extra nodes to sample when cross validating.
    const InitialCrossValidationExtraNodesCount: u64 = 1;
    /// A small increment on the sampling consensus charge permille for each extra attestation node sampled
    const InitialCrossValidationExtraAttestationNodesChargePermille: u64 = 12;
    /// Security level for the task
    const NoSecurityLevel: u16 = 0;
    /// Sampling consensus security level is used for tasks that require a high level of security and robustness.
    /// Verifiability is achieved by sampling a subset of nodes to attest to the correctness of the stack execution,
    /// following our Sampling Consensus protocol, see https://github.com/atoma-network/atoma-docs/blob/main/papers/atoma_whitepaper.pdf.
    const SamplingConsensusSecurityLevel: u16 = 1;
    /// Tee security level is used for tasks that require a high level of security and robustness.
    /// Verifiability is achieved by using a trusted execution environment (TEE).
    const TeeSecurityLevel: u16 = 2;

    /// Additional fee charged per compute unit for the Sampling Consensus 
    /// attestation of the stack settlement ticket
    const InitialSamplingConsensusChargePermille: u64 = 1200; // Additional 20% charge

    /// Start value for reputation scores. It is the same
    /// for every node, in the initial state.
    const REPUTATION_SCORE_START: u8 = 100;

    /// To be able to identify the errors faster in the logs, we start the
    /// counter from a number that's leet for "error_000".
    const EBase: u64 = 312012_000;
    const ENodeRegDisabled: u64 = EBase + 0;
    const EModelDisabled: u64 = EBase + 1;
    const ENotAuthorized: u64 = EBase + 2;
    const EProtocolFeeCannotBeZero: u64 = EBase + 3;
    const ERelativePerformanceCannotBeZero: u64 = EBase + 4;
    const EEchelonNotFound: u64 = EBase + 5;
    const EEchelonAlreadyExistsForModel: u64 = EBase + 6;
    /// One cannot distribute more than 1000 ‰ of the total slashed collateral.
    /// So the ‰ that goes to the oracle plus the ‰ that goes to the honest
    /// nodes cannot be more than 1000 ‰.
    const ETotalPermilleMustBeLessThan1000: u64 = EBase + 7;
    const ENodeAlreadySubscribedToModel: u64 = EBase + 9;
    const ENodeNotSubscribedToModel: u64 = EBase + 10;
    /// This can happen due to race conditions in endpoint
    /// `remove_node_from_model`.
    /// The CLI depends on this error code when sending the tx.
    const ENodeIndexMismatch: u64 = EBase + 11;
    const ENodeAlreadyDisabled: u64 = EBase + 12;
    /// There's a 2 epoch wait.
    /// Ie., if you disable a node in epoch N, you can only destroy it in epoch
    /// N + 2.
    const ENodeMustWaitBeforeDestroy: u64 = EBase + 13;
    const ECannotSampleZeroNodes: u64 = EBase + 14;
    const ETaskDeprecated: u64 = EBase + 15;
    const ENodeAlreadySubscribedToTask: u64 = EBase + 16;
    const ETaskNotFound: u64 = EBase + 17;
    const ENodeNotSubscribedToTask: u64 = EBase + 18;
    const ENotEnoughEpochsPassed: u64 = EBase + 19;
    const ETaskNotDeprecated: u64 = EBase + 20;
<<<<<<< HEAD
    const EModelNotFound: u64 = EBase + 21;
    const ENoNodesSubscribedToTask: u64 = EBase + 22;
    const ENoNodesEligibleForTask: u64 = EBase + 23;
    const ENotStackOwner: u64 = EBase + 24;
    const ENodeNotSelectedForStack: u64 = EBase + 25;
    const EStackInSettlementDispute: u64 = EBase + 26;
    const ETooManyComputedUnits: u64 = EBase + 27;
    const EStackDoesNotRequireSamplingConsensus: u64 = EBase + 28;
    const EStackNotFound: u64 = EBase + 29;
    const EStackNotInSettlementDispute: u64 = EBase + 30;
    const EStackDisputePeriodOver: u64 = EBase + 31;
    const ENodeNotSelectedForAttestation: u64 = EBase + 32;
    const EStackInDispute: u64 = EBase + 33;
    const EStackDisputePeriodIsNotOver: u64 = EBase + 34;
    const ENodeNotSelectedForSettlement: u64 = EBase + 35;
    const ETaskAlreadyDeprecated: u64 = EBase + 36;
    const EInvalidTaskRole: u64 = EBase + 37;
    const EInvalidSecurityLevel: u64 = EBase + 38;
    const EInvalidPricePerComputeUnit: u64 = EBase + 39;
    const EInvalidMaxNumComputeUnits: u64 = EBase + 40;
    const ENodeDoesNotMeetTaskRequirements: u64 = EBase + 41;
    const EInvalidComputeUnits: u64 = EBase + 42;
    const EInsufficientBalance: u64 = EBase + 43;
    const EInvalidCommittedStackProof: u64 = EBase + 44;
    const EInvalidStackMerkleLeaf: u64 = EBase + 45;
=======
    const EInvalidNodeIndex: u64 = EBase + 21;
    const EModelNotFound: u64 = EBase + 22;
    const ENoNodesSubscribedToTask: u64 = EBase + 23;
    const ENoNodesEligibleForTask: u64 = EBase + 25;
    const ENotStackOwner: u64 = EBase + 26;
    const ENodeNotSelectedForStack: u64 = EBase + 28;
    const EStackInSettlementDispute: u64 = EBase + 29;
    const ETooManyComputedUnits: u64 = EBase + 30;
    const EStackDoesNotRequireSamplingConsensus: u64 = EBase + 32;
    const EStackNotFound: u64 = EBase + 33;
    const EStackNotInSettlementDispute: u64 = EBase + 34;
    const EStackDisputePeriodOver: u64 = EBase + 35;
    const ENodeNotSelectedForAttestation: u64 = EBase + 36;
    const EStackInDispute: u64 = EBase + 37;
    const EStackDisputePeriodIsNotOver: u64 = EBase + 38;
    const ENodeNotSelectedForSettlement: u64 = EBase + 39;
    const ETaskAlreadyDeprecated: u64 = EBase + 40;
    const EInvalidTaskRole: u64 = EBase + 41;
    const EInvalidSecurityLevel: u64 = EBase + 42;
    const EInvalidPricePerComputeUnit: u64 = EBase + 43;
    const EInvalidMaxNumComputeUnits: u64 = EBase + 44;
    const ENodeDoesNotMeetTaskRequirements: u64 = EBase + 45;
    const EInvalidComputeUnits: u64 = EBase + 46;
    const EInsufficientBalance: u64 = EBase + 47;
    const EInvalidCommittedStackProof: u64 = EBase + 48;
    const EInvalidStackMerkleLeaf: u64 = EBase + 49;
>>>>>>> 4259e08e

    /// Emitted once upon publishing.
    public struct PublishedEvent has copy, drop {
        /// ID of the AtomaDb object
        db: ID,
        manager_badge: ID,
    }

    public struct NodeRegisteredEvent has copy, drop {
        /// ID of the NodeBadge object
        badge_id: ID,
        node_small_id: SmallId,
    }

    public struct NodeSubscribedToModelEvent has copy, drop {
        node_small_id: SmallId,
        model_name: ascii::String,
        echelon_id: EchelonId,
    }

    public struct NodeSubscribedToTaskEvent has copy, drop {
        task_small_id: SmallId,
        node_small_id: SmallId,
        price_per_compute_unit: u64,
<<<<<<< HEAD
        max_num_compute_units: u64,
    }

    public struct NodeSubscriptionUpdatedEvent has copy, drop {
        node_small_id: SmallId,
        task_small_id: SmallId,
        price_per_compute_unit: u64,
        max_num_compute_units: u64,
=======
>>>>>>> 4259e08e
    }

    public struct NodeUnsubscribedFromTaskEvent has copy, drop {
        task_small_id: SmallId,
        node_small_id: SmallId,
    }

    public struct TaskRegisteredEvent has copy, drop {
        /// ID of the Task object
        task_id: ID,
        task_small_id: SmallId,
<<<<<<< HEAD
        role: TaskRole,
        model_name: Option<ascii::String>,
        valid_until_epoch: Option<u64>,
        optimizations: vector<u16>,
        security_level: u16,
        task_metrics: TaskMetrics,
        minimum_reputation_score: Option<u8>,
=======
>>>>>>> 4259e08e
    }

    public struct TaskDeprecationEvent has copy, drop {
        /// ID of the Task object
        task_id: ID,
        /// The task small identifier
        task_small_id: SmallId,
        /// The epoch in which the task was deprecated.
        epoch: u64,
    }

    /// Emitted when a task is removed from the task table.
    public struct TaskRemovedEvent has copy, drop {
        /// ID of the Task object
        task_id: ID,
        /// The task small identifier
        task_small_id: SmallId,
        /// The epoch in which the task was removed.
        removed_at_epoch: u64,
    }

    public struct StackCreatedEvent has copy, drop {
        /// ID of the Stack object
        stack_id: ID,
        /// Unique identifier for the stack within the Atoma network
<<<<<<< HEAD
        stack_small_id: SmallId,
        /// The address of the owner of the stack
        owner: address,
        /// The SmallId of the task associated with this stack
        task_small_id: SmallId,
        /// The SmallId of the node selected to process this stack's requests
        selected_node_id: SmallId,
=======
        small_id: SmallId,
        /// The SmallId of the node selected to process this stack's requests
        selected_node: SmallId,
>>>>>>> 4259e08e
        /// The number of compute units allocated to this stack
        num_compute_units: u64,
        /// The price per compute unit in TOMA tokens
        price: u64,
    }

    public struct StackTrySettleEvent has copy, drop {
        stack_small_id: SmallId,
        /// The node selected to process the requests in the stack
        selected_node_id: SmallId,
        /// Nodes selected for attestation of the commitment output, either
        /// of size 0 or size `CrossValidationExtraNodesCount`.
        requested_attestation_nodes: vector<SmallId>,
        /// Corresponds to the `committed_stack_proof` in the `settlement` module.
        /// It is computed as a '2-dimensional' Merkle root of the each (input, output) pair
        /// that is processed through the stack, iterated over the range [0, CrossValidationExtraNodesCount).
        /// More precisely, the Merkle tree root is constructed as follows:
        /// 1. For each i in [0, CrossValidationExtraNodesCount):
        ///    a. We construct a Merkle tree whose leaves are computed as H(input, output, i).
        ///    b. We compute the root of the i-th Merkle tree root, as MH_stack(i).
        /// 2. Then compute the Merkle root of the `CrossValidationExtraNodesCount`-ary Merkle tree
        ///    whose leaves are the `CrossValidationExtraNodesCount` roots MH_stack(i), for i in [0, CrossValidationExtraNodesCount),
        ///    denoted as MH_stack.
        /// 3. The result MH_stack is then committed as `committed_stack_proof` (in big-endian bytes encoding).
        /// Note: We use Blake2b-256 as the cryptographic hash function H and Merkle tree hash function MH_stack.
        committed_stack_proof: vector<u8>,
        /// The root of the Merkle tree root MH_stack(0) 
        stack_merkle_leaf: vector<u8>,
        // /// Proof of storage of all the request/response plus execution state generated by the node,
        // /// and stored on the Data Availability layer of the protocol (Walrus).
        // /// To be used by subsequent iterations of the protocol.
        // proof_of_storage: vector<u8>,
        /// Number of compute units claimed by the user.
        num_claimed_compute_units: u64,
    }

<<<<<<< HEAD
    // Event emitted when a new attestation is submitted for a stack settlement.
=======
    /// Event emitted when a new attestation is submitted for a stack settlement.
>>>>>>> 4259e08e
    ///
    /// This event is triggered each time an attestation node submits its verification
    /// for a stack settlement, but before all required attestations have been received.
    /// It provides information about the progress of the settlement process.
    ///
    /// # Usage
    /// This event can be used to track the progress of stack settlements, especially
    /// for tasks requiring multiple attestations. It allows observers to monitor which
    /// nodes have submitted attestations and how many attestations are still pending.
    public struct NewStackSettlementAttestationEvent has copy, drop {
        /// The unique identifier of the stack being settled.
        stack_small_id: SmallId,
<<<<<<< HEAD
        /// The identifier of the node that submitted the attestation.
        attestation_node_id: SmallId,
        /// Committed stack proof
        committed_stack_proof: vector<u8>,
        /// The root of the Merkle tree root MH_stack(0), which is leaf for the current attestation node
        stack_merkle_leaf: vector<u8>,
    }

    /// Event emitted when an attestation node submits the final attestation for the original stack settlement ticket.
=======
        /// The identifier of the node originally selected to process the stack.
        selected_node_id: SmallId,
        /// The number of compute units claimed for this stack execution.
        num_claimed_compute_units: u64,
        /// The identifier of the node submitting this attestation.
        attestation_node_id: SmallId,
    }

    /// Event emitted when an attestation node submits a new attestation for the original stack settlement ticket.
>>>>>>> 4259e08e
    ///
    /// This event represents the successful completion of the stack execution and verification process.
    /// It provides details about the executed stack, the node that processed it, and the attestation process.
    ///
    /// # Note
    /// This event is crucial for tracking the completion of stack executions and their verification
    /// in the Atoma network. It serves as a record of successful settlements and can be used for 
    /// auditing, reward distribution, and system monitoring purposes.
    public struct StackSettlementTicketEvent has copy, drop {
        stack_small_id: SmallId,
        /// The node that was initially selected to process the requests in the stack
        selected_node_id: SmallId,
        /// Number of claimed computed units
        num_claimed_compute_units: u64,
        /// Nodes selected for attestation of the commitment output, either
        /// of size 0 or size `CrossValidationExtraNodesCount`, if the associated `Task` has security level set to `SamplingConsensusSecurityLevel`.
        requested_attestation_nodes: vector<SmallId>,
        /// The epoch at which the stack attestion is completely settled
        dispute_settled_at_epoch: u64,
        /// The committed stack proof
        committed_stack_proof: vector<u8>,
    }

    /// Event emitted when a stack settlement ticket is claimed and the associated funds are distributed.
    ///
    /// This event is triggered when a node successfully claims the funds for a completed stack execution
    /// and any remaining funds are refunded to the user.
    ///
    /// # Note
    /// This event helps track the final settlement of stacks, including the distribution of funds
    /// between the executing node and the refund to the user. It's useful for auditing and
    /// monitoring the financial aspects of stack executions in the Atoma network.
    public struct StackSettlementTicketClaimedEvent has copy, drop {
        /// The unique identifier of the stack that was settled.
        stack_small_id: SmallId,
        /// The identifier of the node that processed the stack and is claiming the funds.
        selected_node_id: SmallId,
        /// The nodes that have attested to the stack settlement ticket commitment, if any
        attestation_nodes: vector<SmallId>,
        /// The number of compute units actually used and claimed by the node.
        num_claimed_compute_units: u64,
        /// The amount of funds refunded to the user for unused compute units.
        user_refund_amount: u64,
    }

    public struct StackAttestationDisputeEvent has copy, drop {
        stack_small_id: SmallId,
        attestation_commitment: vector<u8>,
        attestation_node_id: SmallId,
        original_node_id: SmallId,
        original_commitment: vector<u8>,
    }

    /// Owned object.
    ///
    /// Represents authority over the package.
    public struct AtomaManagerBadge has key, store {
        id: UID,
    }

    /// Owned object, transferred to each node.
    ///
    /// Proof of registration for a node.
    public struct NodeBadge has key, store {
        id: UID,
        small_id: SmallId,
    }

    /// Owned object, transferred to the creator of a task.
    ///
    /// Proof of task creation.
    public struct TaskBadge has key, store {
        id: UID,
        small_id: SmallId,
    }

    /// Owned object, transferred to the creator of a stack.
    ///
    /// Proof of stack creation.
    public struct StackBadge has key, store {
        id: UID,
        small_id: SmallId,
    }

    /// Since referring to node is ubiquitous and potentially large collections
    /// are at stake, we assign a u64 ID to each node instead of using Sui
    /// address which is 32 bytes.
    public struct SmallId has store, copy, drop {
        /// # Important
        /// We start from 1 because 0 is reserved an empty node, which might
        /// become valuable to represent in future.
        inner: u64,
    }

    /// Represents a computational task on the Atoma network.
    /// Tasks can include model inference, text embeddings, fine-tuning, training,
    /// or other arbitrary computations.
    public struct Task has key, store {
        id: UID,
        /// The specific role or purpose of the task (e.g., "inference", "embedding", "fine-tuning")
        role: TaskRole,
        /// An optional unique identifier for a `ModelEntry`, if the task is associated with a particular model
        model_name: Option<ascii::String>,
        /// Indicates whether the task is deprecated and should no longer be used
        /// Deprecated tasks may be kept for historical reasons but should not be assigned to nodes
        is_deprecated: bool,
        /// The epoch until which this task is valid (inclusive)
        /// If Some(epoch), the task expires after this epoch. If None, the task doesn't expire
        valid_until_epoch: Option<u64>,
        /// Deprecated at epoch
        deprecated_at_epoch: Option<u64>,
        /// Unique set of optimizations that can be applied to the task
        optimizations: vector<u16>,
        /// Security level for the task
        security_level: u16,
        /// Efficiency metrics for the task (e.g. throughput, latency, cost, energy).
        /// Note: we might want to support multiple combined input efficiency metrics in the future.
        task_metrics: TaskMetrics,
        /// Subscribed nodes table, where key is node SmallId and value is price per compute unit
        /// for this current task.
<<<<<<< HEAD
        subscribed_nodes: Table<SmallId, NodePriceData>,
        /// Subscribed nodes small ids, we need to keep track of them separately
        /// because we need to iterate over them to find eligible nodes for a stack.
        subscribed_nodes_small_ids: TableVec<SmallId>,
=======
        subscribed_nodes: TableVec<NodePriceData>,
>>>>>>> 4259e08e
        /// Minimum reputation score required for a node to subscribe to the task
        minimum_reputation_score: Option<u8>,
    }

    /// Systems's efficiency metrics
    public struct TaskMetrics has store, copy, drop {
        /// The unit of compute for the efficiency metric
        compute_unit: u16,
        /// The time unit for which to evaluate the efficiency of the system required to complete the task.
        time_unit: Option<u16>,
        /// The value of the efficiency metric
        /// For example, if compute_unit corresponds to number of tokens, and time_unit corresponds to seconds,
        /// then the value represents the number of tokens processed per second.
        value: Option<u64>,
    }

    /// Represents the role or purpose of a computational task in the Atoma network.
    /// Each role is associated with a specific type of operation or computation,
    /// according to the predefined values above.
    public struct TaskRole has store, copy, drop { 
        inner: u16,
    }

    /// Reputation score of a node
    public struct ReputationScore has store, copy, drop {
        inner: u8,
    }

    /// Data about a node's price per compute unit for a task
    public struct NodePriceData has store, copy, drop {
        node_id: SmallId,
        /// Price per compute unit in TOMA for the current task
        price_per_compute_unit: u64,
        /// The maximum number of compute units that the node is willing to process for the current task
        max_num_compute_units: u64,
    }

    /// Stacks are owned by users and used to buy compute units for specific tasks.
    public struct Stack has store {
        /// Address of the owner of the stack
        owner: address,
        /// Price per compute unit in TOMA
        price: u64,
        /// Number of compute units remaining in the stack
        num_compute_units: u64,
        /// Node selected to process the requests in the stack
<<<<<<< HEAD
        selected_node_id: SmallId,
=======
        selected_node: SmallId,
>>>>>>> 4259e08e
        /// The associated task SmallId
        task_small_id: SmallId,
    }

    /// Represents a settlement ticket for a completed stack execution in the Atoma network.
    ///
    /// This struct encapsulates all the necessary information for verifying and finalizing
    /// the execution of a stack, including attestations from selected nodes and dispute resolution data.
    ///
    /// # Usage
    /// This struct is crucial for the settlement and dispute resolution process in the Atoma network.
    /// It stores all relevant data for verifying the correctness of stack executions and facilitates
    /// the consensus mechanism, especially for high-security tasks requiring sampling consensus.
    public struct StackSettlementTicket has key, store {
        id: UID,
        /// The associated stack SmallId
        stack_small_id: SmallId,
        /// The node selected to process the requests in the stack
        selected_node_id: SmallId,
        /// Number of claimed computed units
        num_claimed_compute_units: u64,
        /// Nodes selected for attestation of the commitment output, either
        /// of size 0 or size `CrossValidationExtraNodesCount`, if the associated `Task` has security level set to `SamplingConsensusSecurityLevel`.
        requested_attestation_nodes: vector<SmallId>,
        /// The epoch after which the stack dispute is settled
        dispute_settled_at_epoch: u64,
        /// Corresponds to the `committed_stack_proof` in the `settlement` module.
        committed_stack_proof: vector<u8>,
        /// Corresponds to the `stack_merkle_leaf` in the `settlement` module.
        stack_merkle_leaves_vector: vector<u8>,
        /// Nodes that have already attested to the stack settlement ticket commitment (initialized to empty vector)
        already_attested_nodes: vector<SmallId>,
        /// Checks if the current ticket is in dispute or not
        is_in_dispute: bool,
    }

    /// Shared object.
    ///
    /// Database of the package.
    /// It stores information about each node and which models are supported by
    /// each node.
    ///
    /// It's primary accesses are:
    /// - random node selection per model
    /// - O(1) access to node metadata
    /// - O(1) access to model
    /// - O(1) access to tasks
    public struct AtomaDb has key {
        id: UID,
        /// Settlement is done via tickets that are associated with the
        /// database.
        ///
        /// We expose UID instead of an object table to avoid cyclic deps.
        tickets: UID,
        /// We keep track of total registered nodes so that we can generate
        /// SmallId for newly registered nodes as these IDs are sequential.
        next_node_small_id: SmallId,
<<<<<<< HEAD
        /// We keep track of registered tasks so taht we can generate
=======
        /// We keep track of registered tasks so that we can generate
>>>>>>> 4259e08e
        /// SmallId for newly registered tasks as these IDs are sequential.
        next_task_small_id: SmallId,
        /// We keep track of registered stacks so that we can generate
        /// SmallId for newly registered stacks as these IDs are sequential.
        next_stack_small_id: SmallId,
        /// Holds information about each node.
        nodes: Table<SmallId, NodeEntry>,
        /// Each model is represented here and stores which nodes support it.
        models: ObjectTable<ascii::String, ModelEntry>,
        /// Each task is represented here and stores which nodes support it.
        tasks: ObjectTable<SmallId, Task>,
        /// Holds information about each stack
        stacks: Table<SmallId, Stack>,
        /// Holds information about each stack settlement ticket
        stack_settlement_tickets: ObjectTable<SmallId, StackSettlementTicket>,
        /// All fees and honest node rewards go here.
        /// We then do book-keeping on NodeEntry objects to calculate how much
        /// is available for withdrawal by each node.
        fee_treasury: Balance<TOMA>,
        /// When nodes get slashed, some of the collateral goes here.
        communal_treasury: Balance<TOMA>,
        /// We have a probabilistic cross validation feature.
        /// If the user submits a prompt but does not specify number of nodes
        /// to sample, we sample just one.
        /// Then, with this probability, we sample extra nodes to verify the
        /// results.
        cross_validation_probability_permille: u64,
        /// If we decide to sample extra nodes, this is how many we sample.
        cross_validation_extra_nodes_count: u64,
        /// Additional charge for the Sampling Consensus feature
        sampling_consensus_charge_permille: u64,
        /// Additional charge for the Cross Validation feature
        cross_validation_extra_nodes_charge_permille: u64,

        // Configuration

        /// If set to true, no new nodes can be registered.
        is_registration_disabled: bool,
        /// How many protocol tokens (ignoring decimal places) are required to
        /// be collateralized by a node in order to be registered.
        ///
        /// This setting can change as each node's collateralized balance
        /// is stored in the node's account data.
        registration_collateral_in_protocol_token: u64,
        /// If a node does not respond to a prompt within the timeout, it is
        /// slashed by this ‰ amount.
        permille_to_slash_node_on_timeout: u64,
        /// How many tokens ‰ from all the confiscated slashed tokens should go
        /// to the oracle that settled the dispute.
        permille_for_oracle_on_dispute: u64,
        /// Nodes that submitted correct (according to the oracle) results will
        /// get this ‰ of the slashed tokens.
        /// This plus `permille_for_oracle_on_dispute` must be less 1000.
        permille_for_honest_nodes_on_dispute: u64,
    }

    /// Field of AtomaDb.
    public struct NodeEntry has store {
        /// Once the node is disabled, it cannot be re-enabled.
        /// It must also wait for a certain number of epochs before it can be
        /// deleted and collateral reclaimed.
        was_disabled_in_epoch: Option<u64>,
        /// It can get slashed if node is not responding or if it submitted
        /// results that do not match the oracle's results.
        collateral: Balance<TOMA>,
        /// What's the epoch number of the last fee settlement.
        last_fee_epoch: u64,
        /// These fees have been deposited in epoch `last_fee_epoch`.
        /// They won't be available for withdrawal until the next epoch.
        last_fee_epoch_amount: u64,
        /// These fees are unlocked for the node to collect.
        available_fee_amount: u64,
        /// The relative performance of the node.
        ///
        /// We start from 100 and increase the reputation by 1,
        /// every epoch in which nodes are responsive
        /// and accurate.
        /// Nodes that are offline or produce incorrect results 
        /// will have their reputation score decreased, by 1 or more points.
        /// To a minimum of 0, in which case the node is slashed from the network.
        reputation_score: ReputationScore,
    }

    /// Object field of AtomaDb.
    public struct ModelEntry has key, store {
        id: UID,
        /// UTF8 model identifier.
        name: ascii::String,
        /// The modality of the model.
        /// Determines what kind of requests it can serve.
        modality: u64,
        /// Whether the model is disabled and cannot be used to serve prompts.
        is_disabled: bool,
        /// Which echelons (groups of nodes) support this model.
        ///
        /// EchelonId must be enabled by the package owner for each
        /// model.
        /// This allows the package owner to enable appropriate echelons
        /// for each model, e.g. large models might not even support low spec
        /// echelons.
        ///
        /// We use vector because mostly we just need to iterate the whole thing
        /// and filter out echelons that are not eligible to be considered in
        /// the selection process.
        echelons: vector<ModelEchelon>,
    }

    /// Stored in ModelEntry.
    public struct ModelEchelon has store {
        id: EchelonId,
        /// If settlement is not done within this time, we attempt to settle
        /// without waiting for nodes that did not respond.
        settlement_timeout_ms: u64,
        /// How much per input token is charged by nodes in this group.
        /// In TOMA tokens.
        input_fee_per_token: u64,
        /// How much per output token is charged by nodes in this group.
        /// In TOMA tokens.
        ///
        /// The difference between input and output is made because the input
        /// could be text and output could be an image, in which case this is
        /// interpreted as a fee per pixel.
        output_fee_per_token: u64,
        /// The higher this number, the more likely this echelon is to be
        /// selected to serve a prompt.
        /// Read it as "relative performance compared to other echelons".
        relative_performance: u64,
        /// Nodes that are elevated to an oracle level.
        /// These nodes are trusted and can settle disputes.
        oracles: VecSet<SmallId>,
        /// Which nodes support this model.
        /// We group nodes by HW and SW specs, because different echelons
        /// might end up having different outputs for the same model due to
        /// e.g. floating point arithmetics.
        /// Using a vector allows for a random access using an index.
        /// The order of nodes will not be preserved because we use
        /// `swap_remove` op on table vec.
        nodes: TableVec<SmallId>,
    }

    /// An opaque identifier for an echelon.
    /// We group echelons off-chain.
    /// Nodes must know at the time of registration which echelon they
    /// belong to.
    /// If they chose the wrong echelon, they might end up getting slashed
    /// for serving incorrect results.
    public struct EchelonId has store, copy, drop {
        id: u64
    }

    #[allow(unused_function)]
    fun init(ctx: &mut TxContext) {
        let atoma_db = AtomaDb {
            id: object::new(ctx),
            tickets: object::new(ctx),
            nodes: table::new(ctx),
            models: object_table::new(ctx),
            tasks: object_table::new(ctx),
            stacks: table::new(ctx),
            stack_settlement_tickets: object_table::new(ctx),
            fee_treasury: balance::zero(),
            communal_treasury: balance::zero(),
            // IMPORTANT: we start from 1 because 0 is reserved
            next_node_small_id: SmallId { inner: 1 },
            next_task_small_id: SmallId { inner: 1 },
            next_stack_small_id: SmallId { inner: 1 },
            is_registration_disabled: false,
            registration_collateral_in_protocol_token:
                InitialCollateralRequiredForRegistration,
            permille_to_slash_node_on_timeout:
                InitialPermilleToSlashNodeOnTimeout,
            permille_for_oracle_on_dispute: InitialPermilleForOracleOnDispute,
            permille_for_honest_nodes_on_dispute:
                InitialPermilleForHonestNodesOnDispute,
            cross_validation_probability_permille:
                InitialCrossValidationProbabilityPermille,
            cross_validation_extra_nodes_count:
                InitialCrossValidationExtraNodesCount,
            sampling_consensus_charge_permille:
                InitialSamplingConsensusChargePermille,
            cross_validation_extra_nodes_charge_permille:
                InitialCrossValidationExtraAttestationNodesChargePermille,
        };

        // Create a manager badge for the package owner for convenience.
        // More can be created later.
        let atoma_manager_badge = AtomaManagerBadge {
            id: object::new(ctx),
        };

        sui::event::emit(PublishedEvent {
            db: object::id(&atoma_db),
            manager_badge: object::id(&atoma_manager_badge),
        });

        transfer::share_object(atoma_db);
        transfer::transfer(atoma_manager_badge, ctx.sender());
    }

    /// Takes collateral from the sender's wallet and transfers them the node
    /// badge.
    public entry fun register_node_entry(
        self: &mut AtomaDb,
        wallet: &mut Coin<TOMA>,
        ctx: &mut TxContext,
    ) {
        let badge = register_node(self, wallet.balance_mut(), ctx);
        transfer::transfer(badge, ctx.sender());
    }


    /// Creates a new task in the Atoma network and transfers the resulting TaskBadge to the sender.
    ///
    /// # Arguments
    /// * `self` - A mutable reference to the AtomaDb object.
    /// * `role` - A u16 representing the task role.
    /// * `model_name` - An optional ASCII string representing the model name.
    /// * `valid_until_epoch` - An optional u64 representing the epoch until which the task is valid.
    /// * `optimizations` - A vector of u16 representing optimization types.
    /// * `security_level` - An optional u16 representing the security level.
    /// * `efficiency_compute_units` - A u16 representing the compute units for efficiency metrics.
    /// * `efficiency_time_units` - An optional u16 representing the time units for efficiency metrics.
    /// * `efficiency_value` - An optional u64 representing the value for efficiency metrics.
    /// * `minimum_reputation_score` - An optional u8 representing the minimum reputation score required for a node to subscribe to the task.
    /// * `ctx` - A mutable reference to the transaction context.
    ///
    /// # Effects
    /// - Creates a new task in the AtomaDb.
    /// - Generates a TaskBadge for the newly created task.
    /// - Transfers the TaskBadge to the transaction sender.
    ///
    /// # Events
    /// Emits a TaskRegisteredEvent containing details about the newly created task.
    public entry fun create_task_entry(
        self: &mut AtomaDb,
        role: u16,
        model_name: Option<ascii::String>,
        valid_until_epoch: Option<u64>,
        optimizations: vector<u16>,
        security_level: Option<u16>,
        efficiency_compute_units: u16,
        efficiency_time_units: Option<u16>,
        efficiency_value: Option<u64>,
        minimum_reputation_score: Option<u8>,
        ctx: &mut TxContext,
    ) {
        let badge = create_task(
            self,
            role,
            model_name,
            valid_until_epoch,
            optimizations,
            option::get_with_default(&security_level, NoSecurityLevel),
            TaskMetrics {
                compute_unit: efficiency_compute_units,
                time_unit: efficiency_time_units,
                value: efficiency_value,
            },
            minimum_reputation_score,
            ctx,
        );
        transfer::transfer(badge, ctx.sender());
    }

    /// Creates a new task in the Atoma network and returns a TaskBadge.
    ///
    /// # Arguments
    /// * `self` - A mutable reference to the AtomaDb object.
    /// * `role` - A u16 representing the task role.
    /// * `model_name` - An optional ASCII string representing the model name.
    /// * `valid_until_epoch` - An optional u64 representing the epoch until which the task is valid.
    /// * `optimizations` - A vector of u16 representing optimization types.
    /// * `security_level` - An u16 representing the security level.
    /// * `task_metrics` - A `TaskMetrics` instance representing efficiency metrics for the task.
    /// * `minimum_reputation_score` - An optional u8 representing the minimum reputation score required for a node to subscribe to the task.
    /// * `ctx` - A mutable reference to the transaction context.
    ///
    /// # Returns
    /// A TaskBadge object representing the created task.
    public fun create_task(
        self: &mut AtomaDb,
        role: u16,
        model_name: Option<ascii::String>,
        valid_until_epoch: Option<u64>,
        optimizations: vector<u16>,
        security_level: u16,
        task_metrics: TaskMetrics,
        minimum_reputation_score: Option<u8>,
        ctx: &mut TxContext,
    ): TaskBadge {
        // Validate inputs
        assert!(is_valid_task_role(role), EInvalidTaskRole);
        assert!(is_valid_security_level(security_level), EInvalidSecurityLevel);

        // Generate new small_id
        let small_id = self.next_task_small_id;
        self.next_task_small_id.inner = self.next_task_small_id.inner + 1;

        // Validate model_name if provided
        if (option::is_some(&model_name)) {
            let model_name_ref = option::borrow(&model_name);
            assert!(self.models.contains(*model_name_ref), EModelNotFound);
        };

        // Create task object
        let task = Task {
            id: object::new(ctx),
            role: TaskRole { inner: role },
            model_name,
            is_deprecated: false,
            valid_until_epoch,
            deprecated_at_epoch: option::none(),
            optimizations,
            security_level,
            task_metrics,
<<<<<<< HEAD
            subscribed_nodes: table::new(ctx),
            subscribed_nodes_small_ids: table_vec::empty(ctx),
=======
            subscribed_nodes: table_vec::empty(ctx),
>>>>>>> 4259e08e
            minimum_reputation_score: minimum_reputation_score,
        };

        // Add task to AtomaDb
        object_table::add(&mut self.tasks, small_id, task);
        
        // Create and emit TaskRegisteredEvent
        let task_badge = TaskBadge {
            id: object::new(ctx),
            small_id,
        };
        
        // Emit TaskRegisteredEvent
        sui::event::emit(TaskRegisteredEvent {
            task_id: object::uid_to_inner(&task_badge.id),
            task_small_id: small_id,
<<<<<<< HEAD
            role: TaskRole { inner: role },
            model_name,
            valid_until_epoch,
            optimizations,
            security_level,
            task_metrics,
            minimum_reputation_score,
=======
>>>>>>> 4259e08e
        });

        task_badge
    }

    /// Deprecates a task in the Atoma network.
    ///
    /// This function marks a task as deprecated, preventing it from being used for new computations.
    /// It also records the epoch at which the task was deprecated and updates related data structures.
    ///
    /// # Arguments
    /// * `self` - A mutable reference to the AtomaDb object.
    /// * `task_badge` - A reference to the TaskBadge of the task to be deprecated.
    /// * `ctx` - A mutable reference to the transaction context.
    ///
    /// # Errors
    /// * `ETaskNotFound` - If the task specified by the TaskBadge is not found in the AtomaDb.
    /// * `ETaskAlreadyDeprecated` - If the task is already deprecated.
    /// * `ENotAuthorized` - If the caller is not the owner of the TaskBadge.
    ///
    /// # Effects
    /// * Sets the `is_deprecated` field of the task to `true`.
    /// * Sets the `deprecated_at_epoch` field of the task to the current epoch.
    /// * Updates the `valid_until_epoch` field if it's not set or is later than the current epoch.
    /// * Emits a `TaskDeprecationEvent` with the task's details.
    ///
    /// # Events
    /// Emits a `TaskDeprecationEvent` containing:
    /// * `task_id` - The ID of the deprecated task.
    /// * `task_small_id` - The SmallId of the deprecated task.
    /// * `epoch` - The epoch at which the task was deprecated.
    /// * `owner` - The address of the task owner.
    ///
    /// # Note
    /// This function does not delete the task from the database. It only marks it as deprecated,
    /// allowing for historical record-keeping while preventing future use of the task.
    public entry fun deprecate_task(
        self: &mut AtomaDb,
        task_badge: &TaskBadge,
        ctx: &mut TxContext,
    ) {
        let task_small_id = task_badge.small_id;
        assert!(self.tasks.contains(task_small_id), ETaskNotFound);

        let task = self.tasks.borrow_mut(task_badge.small_id);
        assert!(!task.is_deprecated, ETaskAlreadyDeprecated);

        let current_epoch = tx_context::epoch(ctx);
        task.is_deprecated = true;
        task.deprecated_at_epoch = option::some(current_epoch);

        // Update valid_until_epoch if it's not set or is later than the current epoch
        if (option::is_none(&task.valid_until_epoch) || *option::borrow(&task.valid_until_epoch) > current_epoch) {
            task.valid_until_epoch = option::some(current_epoch);
        };

        sui::event::emit(TaskDeprecationEvent {
            task_id: object::uid_to_inner(&task.id),
            task_small_id,
            epoch: tx_context::epoch(ctx),
        });
    }

    /// Removes a deprecated task from the Atoma network.
    ///
    /// This function allows the removal of a task that has been previously deprecated.
    /// It ensures that the task is eligible for removal by checking its deprecation status
    /// and the time elapsed since deprecation.
    ///
    /// # Arguments
    /// * `self` - A mutable reference to the AtomaDb object.
    /// * `task_badge` - The TaskBadge associated with the task to be removed.
    /// * `ctx` - A mutable reference to the transaction context.
    ///
    /// # Effects
    /// - Removes the deprecated task from the tasks object table.
    /// - Deletes the task's UID and associated data structures.
    /// - Emits a TaskRemovedEvent.
    ///
    /// # Aborts
    /// * `ETaskNotFound` - If the task specified by the TaskBadge is not found in the AtomaDb.
    /// * `ETaskNotDeprecated` - If the task is not marked as deprecated.
    /// * `ENotEnoughEpochsPassed` - If less than 2 epochs have passed since the task was deprecated.
    ///
    /// # Events
    /// Emits a `TaskRemovedEvent` containing:
    /// * `task_id` - The ID of the removed task.
    /// * `task_small_id` - The SmallId of the removed task.
    /// * `removed_at_epoch` - The epoch at which the task was removed.
    ///
    /// # Important Notes
    /// - This function should only be called for tasks that have been properly deprecated.
    /// - There is a mandatory waiting period of 2 epochs after deprecation before a task can be removed.
    /// - Removal is permanent and cannot be undone. Ensure all necessary data has been archived if needed.
    public entry fun remove_deprecated_task(
        self: &mut AtomaDb,
        task_badge: TaskBadge,
        ctx: &mut TxContext,
    ) {
        let TaskBadge {
            id: task_badge_id,
            small_id: task_small_id,
        } = task_badge;
        // Check if the task exists
        assert!(object_table::contains(&self.tasks, task_small_id), ETaskNotFound);

        let task = object_table::borrow(&self.tasks, task_small_id);
        
        // Check if the task is deprecated
        assert!(task.is_deprecated, ETaskNotDeprecated);
        
        // Check if the deprecated_at_epoch exists and if 4 epochs have passed
        let deprecated_epoch = *option::borrow(&task.deprecated_at_epoch);
        assert!(ctx.epoch() >= deprecated_epoch + 2, ENotEnoughEpochsPassed);

        // If all checks pass, remove the task from the object table
        // and drop the task object altogether
        let task = object_table::remove(&mut self.tasks, task_small_id);
        let Task {
            id: task_id,
            role: _,
            model_name: _,
            is_deprecated: _,
            valid_until_epoch: _,
            deprecated_at_epoch: _,
            optimizations: _,
            security_level: _,
            task_metrics: _,
            subscribed_nodes,
<<<<<<< HEAD
            subscribed_nodes_small_ids,
=======
>>>>>>> 4259e08e
            minimum_reputation_score: _,
        } = task;

        task_badge_id.delete();
        subscribed_nodes.drop();
<<<<<<< HEAD
        subscribed_nodes_small_ids.drop();
=======
>>>>>>> 4259e08e

        // Emit an event for task removal
        sui::event::emit(TaskRemovedEvent {
            task_id: object::uid_to_inner(&task_id),
            task_small_id,
            removed_at_epoch: ctx.epoch(),
        });

        task_id.delete();
    }

    /// Splits the collateral from the sender's wallet and registers a new node.
    /// Returns a node badge.
    /// The node badge is intended to be owned by the node as a proof of
    /// registration.
    /// It can be used later to add or remove available models, delete account,
    /// subscribe to new tasks, unsubscribe from previous tasks, etc.
    public fun register_node(
        self: &mut AtomaDb,
        wallet: &mut Balance<TOMA>,
        ctx: &mut TxContext,
    ): NodeBadge {
        assert!(!self.is_registration_disabled, ENodeRegDisabled);

        let collateral =
            wallet.split(self.registration_collateral_in_protocol_token);

        let small_id = self.next_node_small_id;
        self.next_node_small_id.inner = self.next_node_small_id.inner + 1;

        let node_entry = NodeEntry {
            collateral,
            was_disabled_in_epoch: option::none(),
            last_fee_epoch: ctx.epoch(),
            last_fee_epoch_amount: 0,
            available_fee_amount: 0,
            reputation_score: ReputationScore { inner: REPUTATION_SCORE_START },
        };
        self.nodes.add(small_id, node_entry);

        let badge_id = object::new(ctx);
        sui::event::emit(NodeRegisteredEvent {
            badge_id: object::uid_to_inner(&badge_id),
            node_small_id: small_id,
        });
        NodeBadge {
            id: badge_id,
            small_id,
        }
    }

    /// Subscribes a node to a specific task.
    /// 
    /// This function allows a node to subscribe to a task, enabling it to participate in
    /// the execution of that task within the Atoma network.
    ///
    /// # Arguments
    /// * `self` - A mutable reference to the AtomaDb object.
    /// * `node_badge` - A mutable reference to the NodeBadge of the subscribing node.
    /// * `task_small_id` - The SmallId of the task to subscribe to.
    ///
    /// # Errors
    /// * `ETaskNotFound` - If the specified task does not exist in the AtomaDb.
    /// * `ETaskDeprecated` - If the specified task has been deprecated.
    /// * `ENodeAlreadySubscribedToTask` - If the node is already subscribed to the task.
    ///
    /// # Events
    /// Emits a `NodeSubscribedToTaskEvent` upon successful subscription.
    public entry fun subscribe_node_to_task(
        self: &mut AtomaDb,
        node_badge: &mut NodeBadge,
        task_small_id: u64,
        price_per_compute_unit: u64,
        max_num_compute_units: u64,
    ) {
        let task_small_id = SmallId { inner: task_small_id };

        // Check if the task exists
        assert!(self.tasks.contains(task_small_id), ETaskNotFound);
        // Check if the node's reputation score meets the task's minimum requirement
        {
            let task = self.tasks.borrow(task_small_id);
            assert!(node_meets_task_requirements(self, node_badge, task), ENodeDoesNotMeetTaskRequirements);
        };

        // Check if the task is not deprecated
        let task = self.tasks.borrow_mut(task_small_id);
        assert!(!task.is_deprecated, ETaskDeprecated);

        // Check if the node is already subscribed to the task
        assert!(
            !dynamic_field::exists_(&node_badge.id, task_small_id),
            ENodeAlreadySubscribedToTask,
        );
        
        // Validate price_per_compute_unit and max_num_compute_units
        assert!(price_per_compute_unit > 0, EInvalidPricePerComputeUnit);
        assert!(max_num_compute_units > 0, EInvalidMaxNumComputeUnits);

        // Add the node to the task's subscribed_nodes list
        let node_price_data = NodePriceData {
            node_id: node_badge.small_id,
            price_per_compute_unit,
            max_num_compute_units,
        };
<<<<<<< HEAD
        table::add(&mut task.subscribed_nodes, node_badge.small_id, node_price_data);
        table_vec::push_back(&mut task.subscribed_nodes_small_ids, node_badge.small_id);
=======
        table_vec::push_back(&mut task.subscribed_nodes, node_price_data);

>>>>>>> 4259e08e
        // Associate the task_small_id with the node badge
        dynamic_field::add(&mut node_badge.id, task_small_id, true);

        // Emit a NodeSubscribedToTaskEvent
        sui::event::emit(NodeSubscribedToTaskEvent {
            node_small_id: node_badge.small_id,
            task_small_id,
            price_per_compute_unit,
<<<<<<< HEAD
            max_num_compute_units,
        });
    }

    /// Updates a node's subscription details for a specific task.
    ///
    /// This function allows a node to modify its price per compute unit and maximum number of compute units
    /// for a task it's already subscribed to. This enables nodes to dynamically adjust their pricing and
    /// capacity based on current conditions or strategy.
    ///
    /// # Arguments
    /// * `self` - A mutable reference to the AtomaDb object.
    /// * `node_badge` - A mutable reference to the NodeBadge of the node updating its subscription.
    /// * `task_small_id` - The SmallId of the task for which the subscription is being updated.
    /// * `price_per_compute_unit` - The new price per compute unit in TOMA tokens.
    /// * `max_num_compute_units` - The new maximum number of compute units the node is willing to process.
    ///
    /// # Errors
    /// * `ETaskNotFound` - If the specified task does not exist in the AtomaDb.
    /// * `ENodeNotSubscribedToTask` - If the node is not currently subscribed to the specified task.
    ///
    /// # Effects
    /// - Updates the node's price per compute unit and maximum number of compute units for the specified task.
    /// - Emits a `NodeSubscriptionUpdatedEvent` with the updated subscription details.
    ///
    /// # Events
    /// Emits a `NodeSubscriptionUpdatedEvent` containing:
    /// - `node_small_id`: The SmallId of the node updating its subscription.
    /// - `task_small_id`: The SmallId of the task being updated.
    /// - `price_per_compute_unit`: The new price per compute unit.
    /// - `max_num_compute_units`: The new maximum number of compute units.
    ///
    /// # Usage
    /// This function is typically called by nodes when they want to adjust their pricing or capacity
    /// for a specific task. It allows for dynamic market adjustments without requiring nodes to
    /// unsubscribe and resubscribe to tasks.
    /// 
    /// # Note
    /// We do not update any current active stacks of a node when its subscription is updated.
    /// The node will continue to process its active stacks with the old subscription details.
    /// The new subscription will take effect for any new stacks the node starts.
    /// If the node wishes to update their stacks, it must then redeem each of their active stacks (for old subscriptions),
    /// so that any acquired new stacks have the new subscription details.
    public entry fun update_node_subscription(
        self: &mut AtomaDb,
        node_badge: &mut NodeBadge,
        task_small_id: u64,
        price_per_compute_unit: u64,
        max_num_compute_units: u64,
    ) { 
        // Validate price_per_compute_unit and max_num_compute_units
        assert!(price_per_compute_unit > 0, EInvalidPricePerComputeUnit);
        assert!(max_num_compute_units > 0, EInvalidMaxNumComputeUnits);

=======
        });
    }

    /// Unsubscribes a node from a specific task.
    ///
    /// This function removes a node's subscription to a task, updating both the node's
    /// dynamic fields and the task's list of subscribed nodes.
    ///
    /// # Arguments
    /// * `self` - A mutable reference to the AtomaDb object.
    /// * `node_badge` - A mutable reference to the NodeBadge of the node being unsubscribed.
    /// * `task_small_id` - The SmallId of the task from which the node is unsubscribing.
    ///
    /// # Errors
    /// * `ENodeNotSubscribedToTask` - If the node is not subscribed to the specified task.
    /// * `ENodeIndexMismatch` - If the node is not found in the task's subscribed_nodes list.
    public entry fun unsubscribe_node_from_task(
        self: &mut AtomaDb,
        node_badge: &mut NodeBadge,
        task_small_id: u64,
    ) {
>>>>>>> 4259e08e
        let task_small_id = SmallId { inner: task_small_id };

        // Check if the task exists
        assert!(self.tasks.contains(task_small_id), ETaskNotFound);

        // Check if the node is subscribed to the task
<<<<<<< HEAD
        assert!(dynamic_field::exists_(&node_badge.id, task_small_id), ENodeNotSubscribedToTask);
        
        let task = self.tasks.borrow_mut(task_small_id);
        assert!(!task.is_deprecated, ETaskDeprecated);

        let node_price_data = task.subscribed_nodes.borrow_mut(node_badge.small_id);

        node_price_data.price_per_compute_unit = price_per_compute_unit;
        node_price_data.max_num_compute_units = max_num_compute_units;

        // Emit a NodeSubscriptionUpdatedEvent
        sui::event::emit(NodeSubscriptionUpdatedEvent {
            node_small_id: node_badge.small_id,
            task_small_id,
            price_per_compute_unit,
            max_num_compute_units,
        });
    }

    /// Unsubscribes a node from a specific task.
=======
        let was_subscribed: Option<bool> = dynamic_field::remove_if_exists(&mut node_badge.id, task_small_id);
        assert!(was_subscribed.is_some(), ENodeNotSubscribedToTask);

        let task = self.tasks.borrow_mut(task_small_id);
        let mut node_index = find_node_index(&task.subscribed_nodes, node_badge.small_id);
        assert!(node_index.is_some(), ENodeNotSubscribedToTask);

        let node_index = option::extract(&mut node_index);

        // Remove the node from the task's subscribed_nodes list
        let removed_node_price_data = table_vec::swap_remove(&mut task.subscribed_nodes, node_index);
        assert!(
            removed_node_price_data.node_id.inner == node_badge.small_id.inner,
            ENodeIndexMismatch,
        );

        // Emit a NodeUnsubscribedFromTaskEvent
        sui::event::emit(NodeUnsubscribedFromTaskEvent {
            node_small_id: node_badge.small_id,
            task_small_id,
        });
    }

    /// Unsubscribes a node from a specific task, provided the index of the node in the task's subscribed_nodes list.
    /// This method is similar to `unsubscribe_node_from_task` but takes an additional `node_index` parameter, and 
    /// has potential lower gas costs.
>>>>>>> 4259e08e
    ///
    /// This function removes a node's subscription to a task, updating both the node's
    /// dynamic fields and the task's list of subscribed nodes.
    ///
    /// # Arguments
    /// * `self` - A mutable reference to the AtomaDb object.
    /// * `node_badge` - A mutable reference to the NodeBadge of the node being unsubscribed.
    /// * `task_small_id` - The SmallId of the task from which the node is unsubscribing.
<<<<<<< HEAD
    ///
    /// # Errors
    /// * `ENodeNotSubscribedToTask` - If the node is not subscribed to the specified task.
    /// * `ENodeIndexMismatch` - If the node is not found in the task's subscribed_nodes list.
    public entry fun unsubscribe_node_from_task(
        self: &mut AtomaDb,
        node_badge: &mut NodeBadge,
        task_small_id: u64,
    ) {
        let task_small_id = SmallId { inner: task_small_id };

        // Check if the task exists
        assert!(self.tasks.contains(task_small_id), ETaskNotFound);

        // Check if the node is subscribed to the task
=======
    /// * `node_index` - The index of the node in the task's subscribed_nodes list.
    ///
    /// # Errors
    /// * `ENodeNotSubscribedToTask` - If the node is not subscribed to the specified task.
    /// * `ENodeIndexMismatch` - If the node at the given index doesn't match the node being unsubscribed.
    /// * `EInvalidNodeIndex` - If the provided node_index is out of bounds.
    public entry fun unsubscribe_node_from_task_by_index(
        self: &mut AtomaDb,
        node_badge: &mut NodeBadge,
        task_small_id: u64,
        node_index: u64,
    ) {
        let task_small_id = SmallId { inner: task_small_id };
>>>>>>> 4259e08e
        let was_subscribed: Option<bool> = dynamic_field::remove_if_exists(&mut node_badge.id, task_small_id);
        assert!(was_subscribed.is_some(), ENodeNotSubscribedToTask);

        let task = self.tasks.borrow_mut(task_small_id);
<<<<<<< HEAD
        assert!(!task.is_deprecated, ETaskDeprecated);

        // Remove the node from the task's subscribed_nodes list and the subscribed_nodes_small_ids list
        // NOTE: we do not need to swap remove from subscribed_nodes_small_ids right now, we can remove it
        // when we iterate over the subscribed_nodes_small_ids table_vec and do not find the corresponding
        // node price data in that Task's subscribed_nodes table.
        let removed_node_price_data = table::remove(&mut task.subscribed_nodes, node_badge.small_id);
=======
        
        // Check if the provided node_index is valid
        assert!(node_index < task.subscribed_nodes.length(), EInvalidNodeIndex);

        let removed_node_price_data = task.subscribed_nodes.swap_remove(node_index);
>>>>>>> 4259e08e
        assert!(
            removed_node_price_data.node_id.inner == node_badge.small_id.inner,
            ENodeIndexMismatch,
        );
<<<<<<< HEAD

        // Emit a NodeUnsubscribedFromTaskEvent
        sui::event::emit(NodeUnsubscribedFromTaskEvent {
            node_small_id: node_badge.small_id,
            task_small_id,
        });
=======
>>>>>>> 4259e08e
    }

    /// Creates a new stack for a specific task and transfers the resulting StackBadge to the sender.
    ///
    /// This entry function is a wrapper around the `acquire_new_stack` function, handling the creation
    /// of a random number generator and the transfer of the StackBadge to the transaction sender.
    ///
    /// # Arguments
    /// * `self` - A mutable reference to the AtomaDb object.
    /// * `wallet` - A mutable reference to the Coin<TOMA> object to pay for the stack.
    /// * `task_small_id` - The SmallId of the task associated with this stack.
    /// * `num_compute_units` - The number of compute units allocated to this stack.
    /// * `price` - The price per compute unit in TOMA tokens.
    /// * `random` - A reference to a Random object for generating random numbers.
    /// * `ctx` - A mutable reference to the transaction context.
    ///
    /// # Effects
    /// - Creates a new stack in the AtomaDb.
    /// - Generates a StackBadge for the newly created stack.
    /// - Transfers the StackBadge to the transaction sender.
    /// - Deducts the cost of compute units from the provided wallet.
    ///
    /// # Aborts
    /// This function may abort if:
    /// - The task specified by `task_small_id` does not exist.
    /// - There are no eligible nodes to process the stack's requests.
    /// - The wallet does not have sufficient balance to pay for the compute units.
    ///
    /// # Events
    /// Emits a StackCreatedEvent containing details about the newly created stack.
    entry fun acquire_new_stack_entry(
        self: &mut AtomaDb,
        wallet: &mut Coin<TOMA>,
        task_small_id: u64,
        num_compute_units: u64,
        price: u64,
        random: &sui::random::Random,
        ctx: &mut TxContext,
    ) {
        let mut rng = random.new_generator(ctx);
        let stack_badge = acquire_new_stack(
            self, 
            wallet.balance_mut(),
            task_small_id, 
            num_compute_units, 
            price, 
            &mut rng, 
            ctx,
        );
        transfer::transfer(stack_badge, ctx.sender());
    }

    /// Creates a new stack for a specific task and returns a StackBadge.
    ///
    /// This function creates a new stack associated with a given task, selects a node to process
    /// the requests, and initializes the stack with the specified parameters.
    ///
    /// # Arguments
    /// * `self` - A mutable reference to the AtomaDb object.
    /// * `task_small_id` - The SmallId of the task associated with this stack.
    /// * `num_compute_units` - The number of compute units allocated to this stack.
    /// * `expiration_epoch` - An optional expiration epoch for the stack.
    /// * `price` - The price per compute unit in TOMA tokens.
    /// * `rng` - A mutable reference to a RandomGenerator for node selection.
    /// * `ctx` - A mutable reference to the transaction context.
    ///
    /// # Returns
    /// A StackBadge object representing the newly created stack.
    ///
    /// # Aborts
    /// * If the expiration epoch is not greater than the current epoch (when provided).
    ///
    /// # Events
    /// Emits a StackCreatedEvent containing details about the newly created stack.
    ///
    /// # Notes
    /// - The function selects a node for the stack using the `sample_node_for_stack` method.
    /// - The stack is initialized as not being in dispute.
    /// - A new SmallId is assigned to the stack, incrementing the `next_stack_small_id` counter.
    fun acquire_new_stack(
        self: &mut AtomaDb,
        wallet: &mut Balance<TOMA>,
        task_small_id: u64,
        num_compute_units: u64,
        price: u64,
        rng: &mut sui::random::RandomGenerator,
        ctx: &mut TxContext,
    ): StackBadge {
        // Input validation
        assert!(num_compute_units > 0, EInvalidComputeUnits);
        assert!(price > 0, EInvalidPricePerComputeUnit);

        let task_small_id = SmallId { inner: task_small_id };
        assert!(self.tasks.contains(task_small_id), ETaskNotFound);
        {
            // transfer the funds for compute units to the contract
            let task = self.tasks.borrow(task_small_id);
            let security_level = task.security_level;
            let fee_amount = if (security_level == SamplingConsensusSecurityLevel) {
                let sampling_consensus_charge = self.get_sampling_consensus_charge_permille();
                let cross_validation_charge = self.get_cross_validation_extra_nodes_charge_permille();
                (price * num_compute_units * (sampling_consensus_charge + cross_validation_charge)) / 1000
            } else {
                (price * num_compute_units)
            };
            // Check if the wallet has enough balance to pay for the compute units
            assert!(balance::value(wallet) >= fee_amount, EInsufficientBalance);
            // Transfer the funds to the contract
            let funds = wallet.split(fee_amount);
            self.deposit_to_fee_treasury(funds);
        };

        // Sample a node and create the stack
        let owner = ctx.sender();
<<<<<<< HEAD
        let selected_node_id = self.sample_node_for_stack(task_small_id, price, num_compute_units, rng);
=======
        let selected_node = self.sample_node_for_stack(task_small_id, price, num_compute_units, rng);
>>>>>>> 4259e08e

        let stack = Stack { 
            owner,
            task_small_id,
            num_compute_units,
<<<<<<< HEAD
            selected_node_id,
=======
            selected_node,
>>>>>>> 4259e08e
            price,
        };

        // Assign a new SmallId to the stack and add it to the stacks table
        let stack_small_id = self.next_stack_small_id;
        self.next_stack_small_id = SmallId { 
<<<<<<< HEAD
            inner: self.next_stack_small_id.inner + 1
=======
            inner: self.next_stack_small_id.inner + 1 
>>>>>>> 4259e08e
        };
        self.stacks.add(stack_small_id, stack);

        let stack_id = object::new(ctx);
        // Emit a StackCreatedEvent
        sui::event::emit(StackCreatedEvent {
            stack_id: object::uid_to_inner(&stack_id),
<<<<<<< HEAD
            stack_small_id,
            owner,
            task_small_id,
            selected_node_id,
=======
            small_id: stack_small_id,
            selected_node,
>>>>>>> 4259e08e
            num_compute_units,
            price,
        });

        // Return the StackBadge
        StackBadge {
            id: stack_id,
            small_id: stack_small_id,
        }
    }

    /// Attempts to settle a stack by creating a settlement ticket.
    ///
    /// This function is called by a node to claim completion of a stack's compute units and initiate the settlement process.
    /// It creates a StackSettlementTicket, which represents the node's claim and allows for potential dispute resolution.
    ///
    /// # Arguments
    /// * `self` - A mutable reference to the AtomaDb object.
    /// * `node_badge` - A mutable reference to the NodeBadge of the node attempting to settle.
    /// * `stack_small_id` - The SmallId of the stack being settled.
    /// * `num_claimed_compute_units` - The number of compute units the node claims to have processed.
    /// * `committed_stack_proof` - A vector<u8> representing the cryptographic proof of the stack's execution.
    /// * `stack_merkle_leaf` - A vector<u8> representing the commitment to the leaf of the stack's Merkle tree.
    /// * `random` - A reference to a Random object for generating random numbers.
    /// * `ctx` - A mutable reference to the transaction context.
    ///
    /// # Errors
    /// * `ENotStackOwner` - If the transaction sender is not the owner of the stack.
    /// * `ENodeNotSelectedForStack` - If the node attempting to settle was not selected for this stack.
    /// * `ETooManyComputedUnits` - If the claimed compute units exceed the stack's total compute units.
    /// * `EStackAlreadySettled` - If a settlement ticket already exists for this stack.
    ///
    /// # Effects
    /// - Creates a StackSettlementTicket and adds it to the AtomaDb's stack_settlement_tickets.
    /// - For tasks with SamplingCrossValidation security level, may sample additional attestation nodes.
    /// - Emits a StackTrySettleEvent with details of the settlement attempt.
    ///
    /// # Security Considerations
    /// - The function uses a random number generator to determine if additional attestation nodes should be sampled.
    /// - The dispute settlement epoch is set to a future epoch to allow time for potential disputes.
    ///
    /// # Events
    /// Emits a StackTrySettleEvent containing:
    /// - `small_id`: The SmallId of the settled stack.
    /// - `num_claimed_compute_units`: The number of compute units claimed by the node.
    /// - `requested_attestation_nodes`: A vector of SmallIds representing additional nodes sampled for attestation (if any).
    /// - `committed_stack_proof`: The cryptographic proof of the stack's execution.
    /// - `stack_merkle_leaf`: The commitment to the leaf of the stack's Merkle tree.
    entry fun try_settle_stack(
        self: &mut AtomaDb,
        node_badge: &NodeBadge,
        stack_small_id: u64,
        num_claimed_compute_units: u64,
        committed_stack_proof: vector<u8>,
        stack_merkle_leaf: vector<u8>,
        random: &sui::random::Random,
        ctx: &mut TxContext,
    ) {
        let stack_small_id = SmallId { inner: stack_small_id };

        let stack = self.stacks.borrow(stack_small_id);
        let node_small_id = node_badge.small_id;
        assert!(stack.owner == ctx.sender(), ENotStackOwner);
<<<<<<< HEAD
        assert!(node_small_id == stack.selected_node_id, ENodeNotSelectedForStack);
=======
        assert!(node_small_id == stack.selected_node, ENodeNotSelectedForStack);
>>>>>>> 4259e08e
        assert!(num_claimed_compute_units <= stack.num_compute_units, ETooManyComputedUnits);
        assert!(!self.stack_settlement_tickets.contains(stack_small_id), EStackInSettlementDispute);

        // Validate input data
        assert!(vector::length(&committed_stack_proof) == BYTES_PER_HASH_COMMITMENT, EInvalidCommittedStackProof);
        assert!(vector::length(&stack_merkle_leaf) == BYTES_PER_HASH_COMMITMENT, EInvalidStackMerkleLeaf);

        // Get all necessary values from self beforehand to avoid mutable borrows
        let cross_validation_probability_permille = self.get_cross_validation_probability_permille();
        let cross_validation_extra_nodes_count = self.get_cross_validation_extra_nodes_count();

        let task_small_id = stack.task_small_id;
        let task = self.tasks.borrow(task_small_id);
        let security_level = task.security_level;
        let stack_price = stack.price;

         // Only Sampling Consensus security level needs to sample attestation nodes
        let attestation_nodes: vector<SmallId> = if (security_level == SamplingConsensusSecurityLevel) {      
            let mut rng = random.new_generator(ctx);
            let random_number = (rng.generate_u64() % 1000) + 1;
            // Sample attestation nodes if the random number is less than or equal to the cross validation probability
            // that is, the contract samples attestation nodes with a probability of cross_validation_probability_permille / 1000
            if (random_number <= cross_validation_probability_permille) {
                self.sample_attestation_nodes(task_small_id, stack_price, stack.num_compute_units, &mut rng)
            } else {
                vector::empty()
            }
        } else {
            vector::empty()
        };

        // Populate the stack merkle leaves vector, by copying the stack merkle leaf
        // for the first BYTES_PER_HASH_COMMITMENT bytes, and then padding with 0s
        // for the remaining cross_validation_extra_nodes_count * BYTES_PER_HASH_COMMITMENT bytes 
        let mut stack_merkle_leaves_vector = vector::empty();
        let mut i = 0;
        while (i < BYTES_PER_HASH_COMMITMENT) {
            vector::push_back(&mut stack_merkle_leaves_vector, stack_merkle_leaf[i]);
            i = i + 1;
        };

        let mut j = 0;
        while (j < cross_validation_extra_nodes_count * BYTES_PER_HASH_COMMITMENT) {
            vector::push_back(&mut stack_merkle_leaves_vector, 0);
            j = j + 1;
        };

        let ticket_id = object::new(ctx);
        let stack_settlement_ticket = StackSettlementTicket {
            id: ticket_id,
            stack_small_id: stack_small_id,
            selected_node_id: node_small_id,
            num_claimed_compute_units,
            requested_attestation_nodes: attestation_nodes,
            dispute_settled_at_epoch: ctx.epoch() + VAULT_DISPUTE_SETTLEMENT_DELAY,
            committed_stack_proof,
            stack_merkle_leaves_vector,
            already_attested_nodes: vector::empty(),
            is_in_dispute: false,
        };

        self.stack_settlement_tickets.add(stack_small_id, stack_settlement_ticket);

        sui::event::emit(StackTrySettleEvent {
            stack_small_id: stack_small_id,
            selected_node_id: node_small_id,
            num_claimed_compute_units,
            requested_attestation_nodes: attestation_nodes,
            committed_stack_proof,
            stack_merkle_leaf,
        });
    }

    /// Submits an attestation for a stack settlement in the Atoma network.
    ///
    /// This function allows an attestation node to submit its verification of a stack's execution results.
    /// It's part of the consensus mechanism for tasks with a Sampling Consensus security level.
    ///
    /// # Arguments
    /// * `self` - A mutable reference to the AtomaDb object.
    /// * `node_badge` - A reference to the NodeBadge of the attesting node.
    /// * `stack_small_id` - The SmallId of the stack being attested.
    /// * `committed_stack_proof` - A vector<u8> representing the cryptographic proof of the stack's execution.
    /// * `stack_merkle_leaf` - A vector<u8> representing the Merkle leaf for this attestation.
    /// * `ctx` - A mutable reference to the transaction context.
    ///
    /// # Behavior
    /// 1. Verifies the existence of the stack and its settlement ticket.
    /// 2. Checks if the stack's associated task requires Sampling Consensus.
    /// 3. Ensures the dispute period is still ongoing.
    /// 4. Verifies that the attesting node was selected for attestation.
    /// 5. Records the attestation in the stack's Merkle tree.
    /// 6. If all attestations are received, computes the Merkle root and verifies consensus.
    ///
    /// # Errors
    /// * `EStackNotFound` - If the specified stack does not exist.
    /// * `EStackNotInSettlementDispute` - If there's no ongoing settlement for the stack.
    /// * `EStackDoesNotRequireSamplingConsensus` - If the stack's task doesn't use Sampling Consensus.
    /// * `EStackDisputePeriodOver` - If the dispute period has ended.
    /// * `ENodeNotSelectedForAttestation` - If the attesting node wasn't selected for this stack.
    ///
    /// # Events
    /// Emits a `StackSettlementTicketEvent` if all attestations are received and agree.
    ///
    /// # Notes
    /// - This function is crucial for the decentralized verification of task executions in Atoma.
    /// - It implements a multi-party consensus mechanism to ensure the integrity of computation results.
    /// - In case of disagreement, it triggers a dispute resolution process.
    public entry fun submit_stack_settlement_attestation(
        self: &mut AtomaDb,
        node_badge: &NodeBadge,
        stack_small_id: u64,
        committed_stack_proof: vector<u8>,
        stack_merkle_leaf: vector<u8>,
        ctx: &mut TxContext,
    ) {
        let stack_small_id = SmallId { inner: stack_small_id };

        // Verify that both the stack and the stack settlement ticket exist
        assert!(self.stacks.contains(stack_small_id), EStackNotFound);
        assert!(self.stack_settlement_tickets.contains(stack_small_id), EStackNotInSettlementDispute);

        // Validate input data
        assert!(vector::length(&committed_stack_proof) == BYTES_PER_HASH_COMMITMENT, EInvalidCommittedStackProof);
        assert!(vector::length(&stack_merkle_leaf) == BYTES_PER_HASH_COMMITMENT, EInvalidStackMerkleLeaf);
    
        // Verify that the stack requires sampling consensus security level
        let stack = self.stacks.borrow(stack_small_id);
        let task_small_id = stack.task_small_id;
        let security_level = self.tasks.borrow(task_small_id).security_level;
        assert!(security_level == SamplingConsensusSecurityLevel, EStackDoesNotRequireSamplingConsensus);

        // Verify that the dispute challenge is ongoing
        let stack_settlement_ticket = self.stack_settlement_tickets.borrow_mut(stack_small_id);
        let dispute_settled_at_epoch = stack_settlement_ticket.dispute_settled_at_epoch;
        assert!(dispute_settled_at_epoch >= ctx.epoch(), EStackDisputePeriodOver);

        // Check that the current node was selected as an attestation node
        let attestation_nodes = stack_settlement_ticket.requested_attestation_nodes;
        assert!(vector::contains(&attestation_nodes, &node_badge.small_id), ENodeNotSelectedForAttestation);

        // Obtain the index of the current attestation node in the attestation_nodes vector
        let mut attestation_node_index = 0;
        while (attestation_node_index < vector::length(&attestation_nodes)) {
            if (*vector::borrow(&attestation_nodes, attestation_node_index) == node_badge.small_id) {
                break
            };
            attestation_node_index = attestation_node_index + 1;
        };
        assert!(attestation_node_index < vector::length(&attestation_nodes), ENodeNotSelectedForAttestation);

        // Verify that the committed stack proof agrees with the stack merkle commitment
        let original_committed_stack_proof = stack_settlement_ticket.committed_stack_proof;
        if (committed_stack_proof != original_committed_stack_proof) {
            // Start attestation dispute and return immediately
            self.start_attestation_dispute(node_badge, stack_small_id.inner, committed_stack_proof);
            return
        };

        // Write the merkle leaf to the stack
        let mut i = 0;
        while (i < BYTES_PER_HASH_COMMITMENT) { 
            let starts_at = attestation_node_index * BYTES_PER_HASH_COMMITMENT;
            *vector::borrow_mut(&mut stack_settlement_ticket.stack_merkle_leaves_vector, starts_at + i) = stack_merkle_leaf[i];
            i = i + 1;
        };

        // Check if the attestation node is the last one to submit the merkle leaf
<<<<<<< HEAD
        vector::push_back(&mut stack_settlement_ticket.already_attested_nodes, node_badge.small_id);    
        let num_of_committments = vector::length(&stack_settlement_ticket.already_attested_nodes);
=======
        let num_of_committments = vector::length(&stack_settlement_ticket.already_attested_nodes);
        vector::push_back(&mut stack_settlement_ticket.already_attested_nodes, node_badge.small_id);
>>>>>>> 4259e08e
        let num_attestation_nodes = vector::length(&attestation_nodes);
        if (num_of_committments == num_attestation_nodes) {
            // If the last node has submitted the merkle leaf, 
            // compute the root hash of the merkle tree
            // and check that it agrees with the committed stack proof
            let stack_merkle_leaves_vector = stack_settlement_ticket.stack_merkle_leaves_vector;
            let stack_merkle_root = sui::hash::blake2b256(&stack_merkle_leaves_vector);
            if (stack_merkle_root != committed_stack_proof) {
                // In case the committed `stack_merkle_root` does not agree with the computed `stack_merkle_root`,
                // start between the original node and every attestation node
                // to determine which one of them are faulty. We return immediately
                // because the dispute is ongoing and more nodes can still submit their attestations
                self.start_attestation_dispute(node_badge, stack_small_id.inner, committed_stack_proof);
                return
            } else {
                // If the `stack_merkle_root` agrees with the committed `stack_merkle_root`,
<<<<<<< HEAD
                // so we emit a NewStackSettlementAttestationEvent (the final attestation settlement event)
                sui::event::emit(NewStackSettlementAttestationEvent {
                    stack_small_id,
                    attestation_node_id: node_badge.small_id,
                    committed_stack_proof,
                    stack_merkle_leaf,
                });
                // If the `stack_merkle_root` agrees with the committed `stack_merkle_root`,
                // then the attestation settlement is complete and we emit a StackSettlementTicketEvent
                sui::event::emit(StackSettlementTicketEvent {
                    stack_small_id,
                    selected_node_id: stack.selected_node_id,
=======
                // then the attestation settlement is complete and we emit a StackSettlementTicketEvent
                sui::event::emit(StackSettlementTicketEvent {
                    stack_small_id,
                    selected_node_id: stack.selected_node,
>>>>>>> 4259e08e
                    num_claimed_compute_units: stack_settlement_ticket.num_claimed_compute_units,
                    requested_attestation_nodes: attestation_nodes,
                    dispute_settled_at_epoch: ctx.epoch(),
                    committed_stack_proof,
                });
                return
            }
        };

        // If we reach this point, it means that the stack has not been settled yet
        // because not all attestation nodes have submitted their merkle leaves.
        // In this case, we emit a NewStackSettlementAttestationEvent
        sui::event::emit(NewStackSettlementAttestationEvent {
            stack_small_id,
<<<<<<< HEAD
            attestation_node_id: node_badge.small_id,
            committed_stack_proof,
            stack_merkle_leaf,
=======
            selected_node_id: stack.selected_node,
            num_claimed_compute_units: stack_settlement_ticket.num_claimed_compute_units,
            attestation_node_id: node_badge.small_id,
>>>>>>> 4259e08e
        });
    }

    /// Claims funds for settled stacks and distributes rewards to nodes and users.
    ///
    /// This function allows a node to claim funds for multiple settled stacks. It processes each
    /// settled stack, distributes rewards to the selected node and attestation nodes (if any),
    /// refunds unused funds to the user, and cleans up the associated data structures.
    ///
    /// # Arguments
    /// * `self` - A mutable reference to the AtomaDb object.
    /// * `node_badge` - A reference to the NodeBadge of the claiming node.
    /// * `settled_ticket_ids` - A vector of u64 representing the IDs of settled stack tickets to process.
    /// * `ctx` - A mutable reference to the transaction context.
    ///
    /// # Behavior
    /// For each settled stack ticket:
    /// 1. Retrieves the stack settlement ticket, stack, and associated task information.
    /// 2. Verifies that the stack is not in dispute and the dispute period has ended.
    /// 3. Calculates the reward for the selected node based on the number of claimed compute units and security level.
    /// 4. Calculates any refund due to the user for unused compute units.
    /// 5. If attestation nodes were involved:
    ///    - Distributes rewards to attestation nodes that submitted attestations.
    ///    - Slashes collateral of attestation nodes that failed to submit attestations.
    /// 6. Transfers funds to the selected node and refunds the user.
    /// 7. Deletes the stack settlement ticket and stack data.
    /// 8. Emits a StackSettlementTicketClaimedEvent for each processed stack.
    ///
    /// # Aborts
    /// * If any stack settlement ticket is still in dispute (EStackInDispute).
    /// * If the dispute period for any stack has not yet ended (EStackDisputePeriodIsNotOver).
    ///
    /// # Events
    /// Emits a StackSettlementTicketClaimedEvent for each successfully processed stack, containing:
    /// - The stack's small ID
    /// - The ID of the selected node
    /// - The list of attestation nodes (if any)
    /// - The number of claimed compute units
    /// - The amount refunded to the user
    ///
    /// # Important Notes
    /// - This function handles both regular and sampling consensus security levels differently.
    /// - It ensures that funds are correctly distributed among all participating nodes and users.
    /// - The function cleans up data structures, removing processed stacks and tickets.
    /// - It's designed to handle multiple stack settlements in a single transaction, improving efficiency.
    public entry fun claim_funds(
        self: &mut AtomaDb,
        node_badge: &NodeBadge,
        settled_ticket_ids: vector<u64>,
        ctx: &mut TxContext,
    ) { 
        // The node claims the funds to which it was selected to process the stack
        let num_settled_tickets = vector::length(&settled_ticket_ids);        
        let sampling_consensus_charge_permille = self.get_sampling_consensus_charge_permille();
        let cross_validation_extra_nodes_count = self.get_cross_validation_extra_nodes_count();

        let mut total_node_fee = 0u64;
        let mut index = 0;
        while (index < num_settled_tickets) {
            let stack_small_id = SmallId { inner: *vector::borrow(&settled_ticket_ids, index) };
            // Fetch relevant data
            let (security_level, stack_price, num_compute_units, owner, selected_node_id, num_claimed_compute_units, attestation_nodes) = 
                fetch_stack_settlement_ticket_data(self, stack_small_id, node_badge.small_id, ctx);

            // Compute the funds accrued by the node, by processing the current stack
            let node_fee_amount = 
                calculate_stack_fee_amount(security_level, stack_price, num_claimed_compute_units, sampling_consensus_charge_permille);
            
            // Update the total node fee
            total_node_fee = total_node_fee + node_fee_amount;
            
            // Check if there are remaining funds to be sent back to the user
            let remaining_compute_units = num_compute_units - num_claimed_compute_units;
            let user_refund_amount = 
                calculate_stack_fee_amount(security_level, stack_price, remaining_compute_units, sampling_consensus_charge_permille);

            // Handle attestation nodes rewards and slashing
            self.handle_attestation_nodes_rewards_and_slashing(
                stack_small_id,
                &attestation_nodes,
                node_fee_amount,
                cross_validation_extra_nodes_count,
            );

            // Refund the remaining funds back to the user
            self.transfer_funds(user_refund_amount, owner, ctx);

            // Remove the stack settlement ticket from the ObjectTable
            self.cleanup_stack_data(stack_small_id);

            // Emit a StackSettlementTicketClaimedEvent
            sui::event::emit(StackSettlementTicketClaimedEvent {
                stack_small_id,
                selected_node_id: selected_node_id,
                attestation_nodes: attestation_nodes,
                num_claimed_compute_units,
                user_refund_amount,
            });

            // Increment the index
            index = index + 1;
        };

        // Transfer the total node fee to the node
        self.transfer_funds(total_node_fee, ctx.sender(), ctx);

        // We distribute the remaning funds to the node
        self.withdraw_fees(node_badge, ctx);
    }

    /// Initiates an attestation dispute for a stack settlement.
    ///
    /// This function is called when an attestation node disagrees with the original
    /// commitment provided by the selected node for a stack settlement. It marks
    /// the stack settlement as being in dispute and emits an event to notify
    /// the network of the disagreement.
    ///
    /// # Arguments
    /// * `self` - A mutable reference to the AtomaDb object.
    /// * `node_badge` - A reference to the NodeBadge of the attestation node initiating the dispute.
    /// * `stack_small_id` - The SmallId of the stack for which the dispute is being raised.
    /// * `attestation_commitment` - The commitment provided by the attestation node, which differs from the original.
    ///
    /// # Effects
    /// - Marks the stack settlement ticket as being in dispute.
    /// - Emits a `StackAttestationDisputeEvent` containing details of the dispute.
    ///
    /// # Events
    /// Emits a `StackAttestationDisputeEvent` with the following information:
    /// - `stack_small_id`: The ID of the stack in dispute.
    /// - `attestation_commitment`: The commitment provided by the disputing attestation node.
    /// - `attestation_node_id`: The ID of the attestation node raising the dispute.
    /// - `original_node_id`: The ID of the original node that provided the initial commitment.
    /// - `original_commitment`: The original commitment that is being disputed.
    ///
    /// # Important Notes
    /// - This function should only be called by attestation nodes that have been selected for cross-validation.
    /// - Once a dispute is initiated, it will require further resolution mechanisms to settle the disagreement.
    /// - The dispute process helps ensure the integrity and correctness of computations in the Atoma network.
    public entry fun start_attestation_dispute(
        self: &mut AtomaDb,
        node_badge: &NodeBadge,
        stack_small_id: u64,
        attestation_commitment: vector<u8>,
    ) {
        let stack_small_id = SmallId { inner: stack_small_id };
        let stack_settlement_ticket = self.stack_settlement_tickets.borrow_mut(stack_small_id);
        stack_settlement_ticket.is_in_dispute = true;

        sui::event::emit(StackAttestationDisputeEvent {
            stack_small_id,
            attestation_commitment,
            attestation_node_id: node_badge.small_id,
            original_node_id: stack_settlement_ticket.selected_node_id,
            original_commitment: stack_settlement_ticket.committed_stack_proof,
        });
    }

    /// The node owner announces that they can serve prompts for the given
    /// model.
    /// Fails if the model name is not registered, or if the model does not
    /// support the echelon.
    /// For information about the echelon, see `EchelonId`
    /// type.
    public entry fun add_node_to_model(
        self: &mut AtomaDb,
        node_badge: &mut NodeBadge,
        model_name: ascii::String,
        echelon: u64,
    ) {
        let model = self.models.borrow_mut(model_name);
        assert!(!model.is_disabled, EModelDisabled);

        // a node can be subscribed to a model only once irrespective of echelon
        assert!(
            !dynamic_field::exists_(&node_badge.id, model_name),
            ENodeAlreadySubscribedToModel,
        );

        let echelon_id = EchelonId { id: echelon };
        let echelon = get_echelon_mut(&mut model.echelons, echelon_id);
        table_vec::push_back(&mut echelon.nodes, node_badge.small_id);
        dynamic_field::add(&mut node_badge.id, model_name, echelon_id);

        sui::event::emit(NodeSubscribedToModelEvent {
            node_small_id: node_badge.small_id,
            model_name,
            echelon_id,
        });
    }

    /// We are using dynamic fields (table vec) to hold a large number of nodes.
    /// The disadvantage is that we cannot iterate over all nodes in a model.
    /// Therefore, the offchain logic needs to find the index of the node ID in
    /// the echelon nodes table vec.
    ///
    /// # Retries
    /// Note that the index can change if another node is removed from the
    /// echelon because we use swap remove.
    /// It's possible that due to a race condition this call fails because the
    /// node was moved to a different index.
    /// In such case, it's appropriate to retry the operation (with the new
    /// index).
    public entry fun remove_node_from_model(
        self: &mut AtomaDb,
        node_badge: &mut NodeBadge,
        model_name: ascii::String,
        node_index: u64,
    ) {
        let mut perhaps_echelon_id =
            dynamic_field::remove_if_exists(&mut node_badge.id, model_name);
        assert!(perhaps_echelon_id.is_some(), ENodeNotSubscribedToModel);
        let echelon_id = perhaps_echelon_id.extract();

        let model = self.models.borrow_mut(model_name);
        let echelon = get_echelon_mut(&mut model.echelons, echelon_id);
        assert!(echelon.nodes.length() > node_index, ENodeIndexMismatch);
        let removed_id = echelon.nodes.swap_remove(node_index);
        // as per the endpoint docs, there's a legitimate reason for this error
        // in some circumstances
        assert!(removed_id == node_badge.small_id, ENodeIndexMismatch);
    }

    /// This node will accept no more prompts.
    /// It must however finish serving open prompts if any.
    ///
    /// There's a wait period before the node can collect its collateral by
    /// calling `destroy_disabled_node`.
    public entry fun permanently_disable_node(
        self: &mut AtomaDb,
        node_badge: &NodeBadge,
        ctx: &mut TxContext,
    ) {
        let node = self.nodes.borrow_mut(node_badge.small_id);
        assert!(node.was_disabled_in_epoch.is_none(), ENodeAlreadyDisabled);
        node.was_disabled_in_epoch = option::some(ctx.epoch());
    }

    /// Node operators must wait 4 epochs after `permanently_disable_node` before they can
    /// destroy the node and collect the collateral.
    /// This prevents nodes that disable themselves just before a new epoch
    /// starts and then destroy themselves immediately once it starts,
    /// potentially causing problems with open prompts without any repercussions.
    /// It also guarantees that all tasks for which the node has subscribed to
    /// have been settled for user requests.
    ///
    /// Also, 4 epochs guarantee that all the fees have been settled and are
    /// available for withdrawal, so the node is not cut short.
    ///
    /// This function assumes the node has already been disabled (see `permanently_disable_node`).
    public entry fun destroy_disabled_node(
        self: &mut AtomaDb,
        node_badge: NodeBadge,
        ctx: &mut TxContext,
    ) {
        withdraw_fees(self, &node_badge, ctx);

        let NodeEntry {
            collateral,
            mut was_disabled_in_epoch,

            last_fee_epoch: _,
            // will be zero because we force a wait before destroying a node
            // that's one epoch longer than the fee withdrawal delay
            last_fee_epoch_amount: _,
            available_fee_amount: _,
            reputation_score: _,
        } = self.nodes.remove(node_badge.small_id);

        let was_disabled_in_epoch = was_disabled_in_epoch.extract();
        assert!(was_disabled_in_epoch + 4 <= ctx.epoch(), ENodeMustWaitBeforeDestroy);

        let wallet = coin::from_balance(collateral, ctx);
        transfer::public_transfer(wallet, ctx.sender());

        let NodeBadge { id: badge_id, small_id: _ } = node_badge;
        badge_id.delete();
    }

    /// Transfers a coin object to the sender if there are some fees to be
    /// claimed for this node.
    public entry fun withdraw_fees(
        self: &mut AtomaDb,
        node_badge: &NodeBadge,
        ctx: &mut TxContext,
    ) {
        let node_id = node_badge.small_id;
        // This is a hack that moves all fees that can be withdrawn to the
        // available balance.
        // Attributing 0 fee doesn't otherwise do anything.
        self.attribute_fee_to_node(node_id, 0, ctx);

        let node = self.nodes.borrow_mut(node_id);
        let amount = node.available_fee_amount;
        if (amount > 0) {
            node.available_fee_amount = 0;
            let wallet = coin::from_balance(self.fee_treasury.split(amount), ctx);
            transfer::public_transfer(wallet, ctx.sender());
        };
    }

    public fun is_oracle(
        self: &AtomaDb,
        model_name: ascii::String,
        echelon_id: EchelonId,
        node_id: SmallId,
    ): bool {
        let model = self.models.borrow(model_name);
        let echelon = get_echelon(&model.echelons, echelon_id);
        echelon.oracles.contains(&node_id)
    }

    public fun get_permille_for_oracle_on_dispute(self: &AtomaDb): u64 {
        self.permille_for_oracle_on_dispute
    }

    public fun get_permille_for_honest_nodes_on_dispute(self: &AtomaDb): u64 {
        self.permille_for_honest_nodes_on_dispute
    }   

    // Models

    public fun get_model_echelons_if_enabled(
        self: &AtomaDb, model_name: ascii::String,
    ): &vector<ModelEchelon> {
        let model = self.models.borrow(model_name);
        assert!(!model.is_disabled, EModelDisabled);
        &model.echelons
    }

    public fun get_model_echelon(
        self: &AtomaDb, model_name: ascii::String, echelon_id: EchelonId,
    ): &ModelEchelon {
        let model = self.models.borrow(model_name);
        get_echelon(&model.echelons, echelon_id)
    }

    public fun get_model_echelon_id(self: &ModelEchelon): EchelonId { self.id }

    public fun get_model_echelon_fees(self: &ModelEchelon): (u64, u64) {
        (self.input_fee_per_token, self.output_fee_per_token)
    }

    public fun get_model_echelon_nodes(self: &ModelEchelon): &TableVec<SmallId> {
        &self.nodes
    }

    public fun get_model_echelon_performance(self: &ModelEchelon): u64 {
        self.relative_performance
    }

    public fun get_model_echelon_settlement_timeout_ms(self: &ModelEchelon): u64 {
        self.settlement_timeout_ms
    }

    public fun get_node_id(self: &NodeBadge): SmallId { self.small_id }

    public fun get_opaque_inner_id(self: SmallId): u64 { self.inner }

    public fun get_model_modality(self: &AtomaDb, model_name: ascii::String): u64 {
        self.models.borrow(model_name).modality
    }

    public fun get_cross_validation_probability_permille(self: &AtomaDb): u64 {
        self.cross_validation_probability_permille
    }

    public fun get_cross_validation_extra_nodes_count(self: &AtomaDb): u64 {
        self.cross_validation_extra_nodes_count
    }

    public fun get_sampling_consensus_charge_permille(self: &AtomaDb): u64 {
        self.sampling_consensus_charge_permille
    }

    public fun get_cross_validation_extra_nodes_charge_permille(self: &AtomaDb): u64 {
        self.cross_validation_extra_nodes_charge_permille
    }

    // Tasks 

    public fun get_task(self: &AtomaDb, task_small_id: SmallId): &Task {
        self.tasks.borrow(task_small_id)
    }

    public fun get_task_role(self: &AtomaDb, task_small_id: SmallId): TaskRole {
        self.tasks.borrow(task_small_id).role
    }

    public fun get_task_model_name(self: &AtomaDb, task_small_id: SmallId): Option<ascii::String> {
        self.tasks.borrow(task_small_id).model_name
    }

    public fun is_task_deprecated(self: &AtomaDb, task_small_id: SmallId): bool {
        self.tasks.borrow(task_small_id).is_deprecated
    }

    public fun get_task_valid_until_epoch(self: &AtomaDb, task_small_id: SmallId): Option<u64> {
        self.tasks.borrow(task_small_id).valid_until_epoch
    }

    public fun get_task_deprecated_at_epoch(self: &AtomaDb, task_small_id: SmallId): Option<u64> {
        self.tasks.borrow(task_small_id).deprecated_at_epoch
    }

    public fun get_task_optimizations(self: &AtomaDb, task_small_id: SmallId): vector<u16> {
        self.tasks.borrow(task_small_id).optimizations
    }

    public fun get_task_security_level(self: &AtomaDb, task_small_id: SmallId): u16 {
        self.tasks.borrow(task_small_id).security_level
    }

    public fun get_task_task_metrics(self: &AtomaDb, task_small_id: SmallId): TaskMetrics {
        self.tasks.borrow(task_small_id).task_metrics
    }  

<<<<<<< HEAD
    public fun get_task_subscribed_nodes(self: &AtomaDb, task_small_id: SmallId): &Table<SmallId, NodePriceData> {
        &self.tasks.borrow(task_small_id).subscribed_nodes
    }

    public fun get_task_subscribed_nodes_small_ids(self: &AtomaDb, task_small_id: SmallId): &TableVec<SmallId> {
        &self.tasks.borrow(task_small_id).subscribed_nodes_small_ids
    }

=======
    public fun get_task_subscribed_nodes(self: &AtomaDb, task_small_id: SmallId): &TableVec<NodePriceData> {
        &self.tasks.borrow(task_small_id).subscribed_nodes
    }

>>>>>>> 4259e08e
    // =========================================================================
    //                          Package private functions
    // =========================================================================


    public(package) fun refund_to_user(
        self: &mut AtomaDb,
        who: address,
        amount: u64,
        ctx: &mut TxContext,
    ) {
        if (amount > 0) {
            let wallet = coin::from_balance(self.fee_treasury.split(amount), ctx);
            transfer::public_transfer(wallet, who);
        }
    }

    /// Settlement tickets are dynamic objects of this UID.
    /// Tickets must not be accessible outside of the package.
    public(package) fun get_tickets_uid_mut(self: &mut AtomaDb): &mut UID { &mut self.tickets }

    /// When a node does not respond to a prompt within the timeout, it is
    /// slashed by some ‰ amount.
    /// It's possible that the node is slashed to zero balance, in which case it
    /// won't participate in new prompts.
    public(package) fun slash_node_on_timeout(
        self: &mut AtomaDb, node_id: SmallId,
    ): Balance<TOMA> {
        let has_node = self.nodes.contains(node_id);
        if (!has_node) {
            // this node has already been removed
            return balance::zero()
        };

        let node = self.nodes.borrow_mut(node_id);
        let collateral = node.collateral.value();
        if (collateral == 0) {
            // node has already been slashed, nothing to do
            balance::zero()
        } else {
            let p = self.permille_to_slash_node_on_timeout;
            let amount_to_slash = std::u64::divide_and_round_up(
                   collateral * p,
            // -------------------
                       1000
            );
            node.collateral.split(amount_to_slash)
        }
    }

    /// Takes away all node's collateral.
    public(package) fun slash_node_on_dispute(
        self: &mut AtomaDb, node_id: SmallId,
    ): Balance<TOMA> {
        if (!self.nodes.contains(node_id)) {
            // this node has already been removed
            balance::zero()
        } else {
            self.nodes.borrow_mut(node_id).collateral.withdraw_all()
        }
    }

    /// Make sure that the fee has been inserted into the treasury!
    public(package) fun attribute_fee_to_node(
        self: &mut AtomaDb,
        node_id: SmallId,
        fee_amount: u64,
        ctx: &TxContext,
    ) {
        if (!self.nodes.contains(node_id)) {
            // this node has been deleted, unlikely scenario but perhaps at
            // some point possible? better than to error is to simply not give
            // the fee to anyone
            return
        };

        let node = self.nodes.borrow_mut(node_id);
        let current_epoch = ctx.epoch();
        if (node.last_fee_epoch == current_epoch) {
            node.last_fee_epoch_amount =
                node.last_fee_epoch_amount + fee_amount;
        } else {
            // epoch has passed, we can now unlock the previous fee
            node.available_fee_amount =
                node.available_fee_amount + node.last_fee_epoch_amount;
            node.last_fee_epoch_amount = fee_amount;
            node.last_fee_epoch = current_epoch;
        };
    }

    public(package) fun deposit_fee_to_node(
        self: &mut AtomaDb,
        node_id: SmallId,
        fee: Balance<TOMA>,
        ctx: &TxContext,
    ) {
        if (!self.nodes.contains(node_id)) {
            // this node has been deleted, unlikely scenario but perhaps at
            // some point possible? better than to error is to simply store
            // this fee for later
            self.deposit_to_communal_treasury(fee);
        } else {
            self.attribute_fee_to_node(node_id, fee.value(), ctx);
            self.fee_treasury.join(fee);
        };
    }

    public(package) fun deposit_to_communal_treasury(
        self: &mut AtomaDb, wallet: Balance<TOMA>,
    ) { self.communal_treasury.join(wallet); }

    public(package) fun deposit_to_fee_treasury(
        self: &mut AtomaDb, wallet: Balance<TOMA>,
    ) { self.fee_treasury.join(wallet); }

    /// From the given model's echelon, pick a random node.
    /// If the picked node has been slashed, remove it from the echelon and
    /// repeat until a valid node is found.
    ///
    /// In case all nodes have been slashed returns none.
    public(package) fun sample_node_by_echelon_id(
        self: &mut AtomaDb,
        model_name: ascii::String,
        echelon_id: EchelonId,
        rng: &mut sui::random::RandomGenerator,
    ): Option<SmallId> {
        let model = self.models.borrow_mut(model_name);
        let echelon = get_echelon_mut(&mut model.echelons, echelon_id);
        sample_node(&self.nodes, &mut echelon.nodes, rng)
    }

    /// Attempts to sample `count` unique nodes from the given model's echelon.
    /// It's possible that there are not enough nodes to sample.
    public(package) fun sample_unique_nodes_by_echelon_id(
        self: &mut AtomaDb,
        model_name: ascii::String,
        echelon_id: EchelonId,
        count: u64,
        rng: &mut sui::random::RandomGenerator,
    ): vector<SmallId> {
        let model = self.models.borrow_mut(model_name);
        let echelon = get_echelon_mut(&mut model.echelons, echelon_id);
        sample_unique_nodes(&self.nodes, &mut echelon.nodes, count, rng)
    }

    /// Same as `sample_unique_nodes_by_echelon_id` but uses echelon index instead.
    public(package) fun sample_unique_nodes_by_echelon_index(
        self: &mut AtomaDb,
        model_name: ascii::String,
        echelon_index: u64,
        count: u64,
        rng: &mut sui::random::RandomGenerator,
    ): vector<SmallId> {
        let model = self.models.borrow_mut(model_name);
        let echelon = model.echelons.borrow_mut(echelon_index);
        sample_unique_nodes(&self.nodes, &mut echelon.nodes, count, rng)
    }

    /// Samples a node for a given stack based on task requirements and node eligibility.
    ///
    /// This function selects a random node from the pool of eligible nodes for a given task.
    /// A node is considered eligible if it meets the following criteria:
    /// 1. It is subscribed to the task.
    /// 2. Its price per compute unit is less than or equal to the specified price cap.
    /// 3. Its maximum number of compute units is greater than or equal to the required amount.
    /// 4. It has a positive collateral balance.
    /// 5. It is not disabled.
    ///
    /// # Arguments
    /// * `self` - A mutable reference to the AtomaDb object.
    /// * `task_small_id` - The SmallId of the task for which a node is being sampled.
    /// * `price_cap` - The maximum price per compute unit that a node can charge to be considered eligible.
    /// * `num_compute_units` - The minimum number of compute units a node must offer to be eligible.
    /// * `rng` - A mutable reference to a RandomGenerator for node selection.
    ///
    /// # Returns
    /// The SmallId of the randomly selected eligible node.
    ///
    /// # Aborts
    /// * `ENoNodesSubscribedToTask` - If there are no nodes subscribed to the given task.
    /// * `ENoNodesEligibleForTask` - If there are no eligible nodes for the given task and requirements.
    ///
    /// # Behavior
    /// 1. Retrieves the task and its subscribed nodes.
    /// 2. Iterates through all subscribed nodes, collecting those that meet the eligibility criteria.
    /// 3. Randomly selects one node from the pool of eligible nodes.
    ///
    /// # Important Notes
    /// - This function ensures that the selected node is both capable (in terms of compute units) 
    ///   and economically viable (in terms of price) for the given task.
    /// - The random selection provides a fair distribution of work among eligible nodes.
    /// - If no nodes are eligible, the function will abort, indicating that the task cannot be assigned
    ///   with the given constraints.
    public(package) fun sample_node_for_stack(
        self: &mut AtomaDb,
        task_small_id: SmallId,
        price_cap: u64,
        num_compute_units: u64,
        rng: &mut sui::random::RandomGenerator,
    ): SmallId {
        let task = self.tasks.borrow_mut(task_small_id);
<<<<<<< HEAD
        let nodes_count = table_vec::length(&task.subscribed_nodes_small_ids);
=======
        let subscribed_nodes = &task.subscribed_nodes;
        let nodes_count = table_vec::length(subscribed_nodes);
>>>>>>> 4259e08e
        if (nodes_count == 0) {
            // no nodes subscribed to this task, should not happen
            abort ENoNodesSubscribedToTask
        };

<<<<<<< HEAD
        let mut i = 0;
        let mut eligible_nodes = vector::empty();
        while (i < nodes_count) {
        let node_id = *table_vec::borrow(&task.subscribed_nodes_small_ids, i);
            if (!task.subscribed_nodes.contains(node_id)) {
                // NOTE: in this case, we have already removed the node price data from the Task's subscribed_nodes
                // after the node was unsubscribed from the task, so we can remove it now from the subscribed_nodes_small_ids
                // table_vec as well, and continue with the next node
                table_vec::swap_remove(&mut task.subscribed_nodes_small_ids, i);
                continue
            };
            let node_price_data = task.subscribed_nodes.borrow(node_id);
            
            let node_price = node_price_data.price_per_compute_unit;
            let node_max_num_compute_units = node_price_data.max_num_compute_units;
            
=======
        // First, collect all eligible nodes (i.e., whose price per compute unit is less than the price cap).
        let mut eligible_nodes = vector::empty();
        let mut i = 0;
        while (i < nodes_count) {
            let node_price_data = table_vec::borrow(subscribed_nodes, i);
            let node_id = node_price_data.node_id;
            let node_price = node_price_data.price_per_compute_unit;
            let node_max_num_compute_units = node_price_data.max_num_compute_units;
>>>>>>> 4259e08e
            if (node_price <= price_cap 
                && node_max_num_compute_units >= num_compute_units 
                && self.nodes.contains(node_id)) 
            {
                let node = self.nodes.borrow(node_id);
                if (balance::value(&node.collateral) > 0 && option::is_none(&node.was_disabled_in_epoch)) {
                    vector::push_back(&mut eligible_nodes, node_id);
                }
            };
<<<<<<< HEAD

=======
>>>>>>> 4259e08e
            i = i + 1;
        };

        // Second, randomly select one of the eligible nodes.
        let eligible_nodes_count = vector::length(&eligible_nodes);
        assert!(eligible_nodes_count > 0, ENoNodesEligibleForTask);
        let node_index = rng.generate_u64() % eligible_nodes_count;
        *vector::borrow(&eligible_nodes, node_index)
    }

    /// Samples attestation nodes for a given task and price cap.
    ///
    /// This function selects a set of nodes to attest to the results of a task execution.
    /// It filters nodes based on their price, compute capacity, collateral, and active status,
    /// then randomly selects a subset of these nodes to serve as attestation nodes.
    ///
    /// # Arguments
    /// * `self` - A reference to the AtomaDb object.
    /// * `task_small_id` - The SmallId of the task for which attestation nodes are being sampled.
    /// * `price_cap` - The maximum price per compute unit that a node can charge to be considered eligible.
    /// * `num_compute_units` - The minimum number of compute units a node must offer to be eligible.
    /// * `rng` - A mutable reference to a RandomGenerator for node selection.
    ///
    /// # Returns
    /// A vector of SmallId representing the selected attestation nodes.
    ///
    /// # Behavior
    /// 1. Retrieves the task and its subscribed nodes.
    /// 2. Filters nodes based on price cap, compute capacity, collateral, and active status.
    /// 3. If there are fewer eligible nodes than the required attestation count, returns all eligible nodes.
    /// 4. Otherwise, randomly selects the required number of attestation nodes from the eligible set.
    ///
    /// # Notes
    /// - The number of attestation nodes is determined by `get_cross_validation_extra_nodes_count()`.
    /// - Nodes are considered eligible if:
    ///   a. Their price per compute unit is less than or equal to the price cap.
    ///   b. They offer at least the required number of compute units.
    ///   c. They have positive collateral.
    ///   d. They are not disabled.
    /// - If there are not enough eligible nodes, the function returns all eligible nodes.
    ///   This ensures that stack settlement can proceed even with fewer attestation nodes than ideal.
    ///
    /// # Important
    /// This function does not guarantee the return of the exact number of nodes specified by 
    /// `get_cross_validation_extra_nodes_count()` if there are fewer eligible nodes than required.
    public(package) fun sample_attestation_nodes(
        self: &AtomaDb,
        task_small_id: SmallId,
        price_cap: u64,
        num_compute_units: u64,
        rng: &mut sui::random::RandomGenerator,
    ): vector<SmallId> {
        let task = self.tasks.borrow(task_small_id);
        let subscribed_nodes = &task.subscribed_nodes;
<<<<<<< HEAD
        let subscribed_nodes_small_ids = &task.subscribed_nodes_small_ids;
        let nodes_count = table_vec::length(subscribed_nodes_small_ids);
=======
        let nodes_count = table_vec::length(subscribed_nodes);
>>>>>>> 4259e08e

        let attestation_nodes_count = self.get_cross_validation_extra_nodes_count();

        // Collect all eligible nodes (i.e., whose price per compute unit is less than the price cap).
        let mut eligible_nodes = vector::empty();
        let mut i = 0;
        while (i < nodes_count) {
<<<<<<< HEAD
            let node_id = *table_vec::borrow(subscribed_nodes_small_ids, i);
            let node_price_data = subscribed_nodes.borrow(node_id);
=======
            let node_price_data = table_vec::borrow(subscribed_nodes, i);
            let node_id = node_price_data.node_id;
>>>>>>> 4259e08e
            let node_price = node_price_data.price_per_compute_unit;
            let node_max_num_compute_units = node_price_data.max_num_compute_units; 
            if (node_price <= price_cap 
                && node_max_num_compute_units >= num_compute_units 
                && self.nodes.contains(node_id)) 
            {
                let node = self.nodes.borrow(node_id);  
                if (balance::value(&node.collateral) > 0 && option::is_none(&node.was_disabled_in_epoch)) {
                    vector::push_back(&mut eligible_nodes, node_id);
                }
            };
            i = i + 1;
        };

        if (vector::length(&eligible_nodes) < attestation_nodes_count) {
            // NOTE: we return the eligible nodes as is, since there are not enough
            // of them to sample InitialCrossValidationExtraNodesCount nodes.
            // If this is the case, we just return all the eligible nodes, instead
            // of aborting/throwing an error. Otherwise, the stack could not be claimed.
            return eligible_nodes
        };

        // Randomly select attestation nodes from the eligible nodes
        let mut selected_nodes = vector::empty();
        let eligible_nodes_count = vector::length(&eligible_nodes);
        
        while (vector::length(&selected_nodes) < attestation_nodes_count) {
            let random_index = rng.generate_u64() % eligible_nodes_count;
            let selected_node = *vector::borrow(&eligible_nodes, random_index);
            
            // Add the selected node to our result and remove it from the eligible nodes
            vector::push_back(&mut selected_nodes, selected_node);
        };

        selected_nodes
    }

    /// Fetches and validates data related to a stack settlement ticket.
    ///
    /// This function retrieves essential information about a stack settlement ticket,
    /// the associated stack, and the task. It also performs several validations to
    /// ensure the settlement process is valid and ready to proceed.
    ///
    /// # Arguments
    /// * `self` - A reference to the AtomaDb object.
    /// * `stack_small_id` - The SmallId of the stack being settled.
    /// * `node_small_id` - The SmallId of the node attempting to settle the stack.
    /// * `ctx` - A reference to the transaction context.
    ///
    /// # Returns
    /// A tuple containing:
    /// 1. `u16` - The security level of the task.
    /// 2. `u64` - The price of the stack.
    /// 3. `u64` - The total number of compute units for the stack.
    /// 4. `address` - The owner of the stack.
    /// 5. `SmallId` - The ID of the selected node for this stack.
    /// 6. `u64` - The number of compute units claimed by the node.
    /// 7. `vector<SmallId>` - The list of requested attestation nodes, if any.
    ///
    /// # Aborts
    /// * If the node attempting to settle is not the selected node for this stack.
    /// * If the stack is currently in dispute.
    /// * If the dispute settlement period has not yet ended.
    ///
    /// # Important Notes
    /// - This function is crucial for the stack settlement process, ensuring that
    ///   only the correct node can settle a stack and that the settlement occurs
    ///   after the dispute period has ended.
    /// - It centralizes the data fetching and validation logic, making it easier
    ///   to maintain consistency in the settlement process across different parts
    ///   of the contract.
    fun fetch_stack_settlement_ticket_data(
        self: &AtomaDb,
        stack_small_id: SmallId,
        node_small_id: SmallId,
        ctx: &TxContext,
    ): (u16, u64, u64, address, SmallId, u64, vector<SmallId>) {
        let stack_settlement_ticket = self.stack_settlement_tickets.borrow(stack_small_id);
        let stack = self.stacks.borrow(stack_small_id);
        let task = self.tasks.borrow(stack.task_small_id);
        
        assert!(stack_settlement_ticket.selected_node_id == node_small_id, ENodeNotSelectedForSettlement);
        assert!(!stack_settlement_ticket.is_in_dispute, EStackInDispute);
        assert!(
            ctx.epoch() >= stack_settlement_ticket.dispute_settled_at_epoch, 
            EStackDisputePeriodIsNotOver
        );
        
        (
            task.security_level,
            stack.price,
            stack.num_compute_units,
            stack.owner,
            stack_settlement_ticket.selected_node_id,
            stack_settlement_ticket.num_claimed_compute_units,
            stack_settlement_ticket.requested_attestation_nodes
        )
    }

    /// Calculates the fee amount for a stack based on its security level and other parameters.
    ///
    /// This function determines the fee amount to be paid for processing a stack. The calculation
    /// differs based on the security level of the task associated with the stack.
    ///
    /// # Arguments
    /// * `security_level` - The security level of the task (e.g., SamplingConsensusSecurityLevel).
    /// * `stack_price` - The price per compute unit for the stack.
    /// * `num_claimed_compute_units` - The number of compute units claimed for processing.
    /// * `sampling_consensus_charge_permille` - The charge rate in permille (parts per thousand) for sampling consensus.
    ///
    /// # Returns
    /// * `u64` - The calculated fee amount.
    ///
    /// # Behavior
    /// - For SamplingConsensusSecurityLevel:
    ///   The fee is calculated as: (num_claimed_compute_units * stack_price * sampling_consensus_charge_permille) / 1000
    ///   This applies a fractional charge based on the sampling consensus rate.
    /// - For other security levels:
    ///   The fee is simply: num_claimed_compute_units * stack_price
    ///   This charges the full price for each compute unit claimed.
    ///
    /// # Note
    /// The division by 1000 in the SamplingConsensusSecurityLevel case converts the permille rate to a decimal fraction.
    fun calculate_stack_fee_amount(
        security_level: u16,
        stack_price: u64,
        num_claimed_compute_units: u64,
        sampling_consensus_charge_permille: u64,
    ): u64 {
        if (security_level == SamplingConsensusSecurityLevel) {
            (num_claimed_compute_units * stack_price * sampling_consensus_charge_permille) / 1000
        } else {
            num_claimed_compute_units * stack_price
        }
    }

    /// Handles rewards distribution and slashing for attestation nodes in a stack settlement.
    ///
    /// This function processes the rewards and penalties for attestation nodes involved in a stack settlement.
    /// It iterates through all attestation nodes, rewarding those who submitted attestations and
    /// slashing those who failed to do so.
    ///
    /// # Arguments
    /// * `self` - A mutable reference to the AtomaDb object.
    /// * `stack_small_id` - The SmallId of the stack being settled.
    /// * `attestation_nodes` - A reference to a vector of SmallIds representing the attestation nodes.
    /// * `node_fee_amount` - The total fee amount allocated for attestation nodes.
    /// * `cross_validation_extra_nodes_count` - The number of extra nodes used for cross-validation.
    ///
    /// # Behavior
    /// For each attestation node:
    /// 1. Checks if the node has submitted an attestation.
    /// 2. If attested:
    ///    - Calculates the node's share of the fee.
    ///    - Adds the fee to the node's available fee amount.
    /// 3. If not attested:
    ///    - Slashes the node's collateral.
    ///    - Deposits the slashed amount to the communal treasury.
    ///
    /// # Effects
    /// - Updates the available fee amounts for attesting nodes.
    /// - Slashes collateral from non-attesting nodes.
    /// - Potentially modifies the communal treasury balance.
    ///
    /// # Note
    /// This function is crucial for maintaining the integrity of the attestation process by
    /// incentivizing correct behavior and penalizing non-participation.
    fun handle_attestation_nodes_rewards_and_slashing(
        self: &mut AtomaDb,
        stack_small_id: SmallId,
        attestation_nodes: &vector<SmallId>,
        node_fee_amount: u64,
        cross_validation_extra_nodes_count: u64,
    ) {
        let num_attestation_nodes = vector::length(attestation_nodes);
        if (num_attestation_nodes > 0) {
            // If there are attestation nodes, compute the amount of funds to send to each attestation node
            let mut attestation_node_index = 0;
            while (attestation_node_index < num_attestation_nodes) {
                let attestation_node_id = *vector::borrow(attestation_nodes, attestation_node_index);
                let already_attested = {
                    let stack_settlement_ticket = self.stack_settlement_tickets.borrow(stack_small_id);
                    vector::contains(&stack_settlement_ticket.already_attested_nodes, &attestation_node_id)
                };

                if (already_attested) {
                    // The selected attestation node has already submitted its attestation
                    // so we add the node fee amount to the node's available fee amount
                    let attestation_node_fee = (node_fee_amount / cross_validation_extra_nodes_count);
                    let node_entry = self.nodes.borrow_mut(attestation_node_id);
                    node_entry.available_fee_amount = node_entry.available_fee_amount + attestation_node_fee;
                } else {
                    // The selected attestation node has not submitted its attestation
                    // so we should partially slash its collateral
                    let conficasted_balance = self.slash_node_on_timeout(attestation_node_id);
                    self.deposit_to_communal_treasury(conficasted_balance);
                };
                attestation_node_index = attestation_node_index + 1;
            }
        };
    }

    /// Cleans up data structures associated with a settled stack.
    ///
    /// This function removes the StackSettlementTicket and Stack objects from their
    /// respective storage structures after a stack has been successfully settled.
    /// It ensures that unnecessary data is not kept in storage, helping to maintain
    /// efficiency and reduce clutter in the AtomaDb.
    ///
    /// # Arguments
    /// * `self` - A mutable reference to the AtomaDb object.
    /// * `stack_small_id` - The SmallId of the stack to be cleaned up.
    ///
    /// # Effects
    /// - Removes the StackSettlementTicket from `self.stack_settlement_tickets`.
    /// - Deletes the UID associated with the StackSettlementTicket.
    /// - Removes the Stack object from `self.stacks`.
    ///
    /// # Note
    /// This function should only be called after a stack has been fully settled
    /// and all necessary operations (like reward distribution) have been completed.
    /// Calling this function prematurely could result in loss of important data.
    fun cleanup_stack_data(self: &mut AtomaDb, stack_small_id: SmallId) {
        let StackSettlementTicket {
                id,
                stack_small_id: _,
                num_claimed_compute_units: _,
                stack_merkle_leaves_vector: _,
                already_attested_nodes: _,
                committed_stack_proof: _,
                dispute_settled_at_epoch: _,
                is_in_dispute: _,
                requested_attestation_nodes: _,
                selected_node_id: _,
            } = object_table::remove(&mut self.stack_settlement_tickets, stack_small_id);
        id.delete();

        let Stack {
                task_small_id: _,
<<<<<<< HEAD
                selected_node_id: _,
=======
                selected_node: _,
>>>>>>> 4259e08e
                owner: _,
                price: _,
                num_compute_units: _,
            } = table::remove(&mut self.stacks, stack_small_id);
    }

    // =========================================================================
    //                          Admin functions
    // =========================================================================

    public entry fun create_manager_badge_entry(
        pub: &Publisher, ctx: &mut TxContext,
    ) {
        let badge = create_manager_badge(pub, ctx);
        transfer::transfer(badge, ctx.sender());
    }

    public fun create_manager_badge(
        pub: &Publisher, ctx: &mut TxContext,
    ): AtomaManagerBadge {
        assert!(package::from_module<ATOMA>(pub), ENotAuthorized);
        AtomaManagerBadge { id: object::new(ctx) }
    }

    /// Removes a deprecated task from the task table.
    /// It only allows to remove deprecated tasks that 
    /// were deprecated at least 2 epochs from the current task.
    public entry fun remove_deprecated_task_by_admin(
        self: &mut AtomaDb,
        _: &AtomaManagerBadge,
        task_small_id: u64,
        ctx: &mut TxContext,
    ) {
        let task_small_id = SmallId { inner: task_small_id };
        // Check if the task exists
        assert!(object_table::contains(&self.tasks, task_small_id), ETaskNotFound);

        let task = object_table::borrow(&self.tasks, task_small_id);
        
        // Check if the task is deprecated
        assert!(task.is_deprecated, ETaskNotDeprecated);
        
        // Check if the deprecated_at_epoch exists and if 4 epochs have passed
        assert!(option::is_some(&task.deprecated_at_epoch), ETaskNotDeprecated);
        let deprecated_epoch = *option::borrow(&task.deprecated_at_epoch);
        assert!(ctx.epoch() >= deprecated_epoch + 2, ENotEnoughEpochsPassed);

        // If all checks pass, remove the task from the object table
        // and drop the task object altogether
        let task = object_table::remove(&mut self.tasks, task_small_id);
        let Task {
            id: task_id,
            role: _,
            model_name: _,
            is_deprecated: _,
            valid_until_epoch: _,
            deprecated_at_epoch: _,
            optimizations: _,
            security_level: _,
            task_metrics: _,
            subscribed_nodes,
<<<<<<< HEAD
            subscribed_nodes_small_ids,
=======
>>>>>>> 4259e08e
            minimum_reputation_score: _,
        } = task;

        task_id.delete();
        subscribed_nodes.drop();
<<<<<<< HEAD
        subscribed_nodes_small_ids.drop();
=======
>>>>>>> 4259e08e
    }

    /// As per the gate module:
    /// - Text2TextModality = 0
    /// - Text2ImageModality = 1
    public entry fun add_model_entry(
        self: &mut AtomaDb,
        badge: &AtomaManagerBadge,
        model_name: ascii::String,
        modality: u64,
        ctx: &mut TxContext,
    ) {
        let model = create_model(badge, model_name, modality, ctx);
        add_model(self, badge, model);
    }

    public fun add_model(
        self: &mut AtomaDb,
        _: &AtomaManagerBadge,
        model: ModelEntry,
    ) {
        self.models.add(model.name, model);
    }

    /// For modality identifiers, see the gate module.
    public fun create_model(
        _: &AtomaManagerBadge,
        model_name: ascii::String,
        modality: u64,
        ctx: &mut TxContext,
    ): ModelEntry {
        ModelEntry {
            id: object::new(ctx),
            name: model_name,
            modality,
            is_disabled: false,
            echelons: vector::empty()
        }
    }

    /// The fee is charged per character.
    public entry fun add_model_echelon_entry(
        self: &mut AtomaDb,
        badge: &AtomaManagerBadge,
        model_name: ascii::String,
        echelon: u64,
        input_fee_per_token: u64,
        output_fee_per_token: u64,
        relative_performance: u64,
        ctx: &mut TxContext,
    ) {
        let model = self.models.borrow_mut(model_name);
        add_model_echelon(
            badge,
            model,
            echelon,
            input_fee_per_token,
            output_fee_per_token,
            relative_performance,
            ctx,
        )
    }

    /// The fee is charged per character.
    public fun add_model_echelon(
        _: &AtomaManagerBadge,
        model: &mut ModelEntry,
        echelon: u64,
        input_fee_per_token: u64,
        output_fee_per_token: u64,
        relative_performance: u64,
        ctx: &mut TxContext,
    ) {
        assert!(input_fee_per_token > 0, EProtocolFeeCannotBeZero);
        assert!(output_fee_per_token > 0, EProtocolFeeCannotBeZero);
        assert!(relative_performance > 0, ERelativePerformanceCannotBeZero);
        let echelon_id = EchelonId { id: echelon };
        assert!(
            !contains_echelon(&model.echelons, echelon_id),
            EEchelonAlreadyExistsForModel,
        );
        vector::push_back(&mut model.echelons, ModelEchelon {
            id: echelon_id,
            input_fee_per_token,
            output_fee_per_token,
            relative_performance,
            settlement_timeout_ms: InitialSettlementTimeoutMs,
            oracles: vec_set::empty(),
            nodes: table_vec::empty(ctx),
        });
    }

    /// If this fails due to tx computation limit, you might need to remove
    /// bunch of model echelons one by one and then remove the model.
    public entry fun remove_model(
        self: &mut AtomaDb,
        _: &AtomaManagerBadge,
        model_name: ascii::String,
    ) {
        let ModelEntry {
            id: model_id,
            name: _,
            modality: _,
            is_disabled: _,
            mut echelons,
        } = object_table::remove(&mut self.models, model_name);
        model_id.delete();

        let index = 0;
        let len = vector::length(&echelons);
        while (index < len) {
            let ModelEchelon {
                id: _,
                input_fee_per_token: _,
                output_fee_per_token: _,
                relative_performance: _,
                settlement_timeout_ms: _,
                oracles: _,
                nodes,
            } = vector::pop_back(&mut echelons);
            nodes.drop();
        };

        echelons.destroy_empty();
    }

    public entry fun remove_model_echelon(
        self: &mut AtomaDb,
        _: &AtomaManagerBadge,
        model_name: ascii::String,
        echelon: u64,
    ) {
        let model = object_table::borrow_mut(&mut self.models, model_name);
        let echelon_id = EchelonId { id: echelon };
        let ModelEchelon {
            id: _,
            input_fee_per_token: _,
            output_fee_per_token: _,
            relative_performance: _,
            settlement_timeout_ms: _,
            oracles: _,
            nodes,
        } = remove_echelon(&mut model.echelons, echelon_id);
        nodes.drop();
    }

    public entry fun disable_model(
        self: &mut AtomaDb,
        _: &AtomaManagerBadge,
        model_name: ascii::String,
    ) {
        let model = self.models.borrow_mut(model_name);
        model.is_disabled = true;
    }

    public entry fun enable_model(
        self: &mut AtomaDb,
        _: &AtomaManagerBadge,
        model_name: ascii::String,
    ) {
        let model = self.models.borrow_mut(model_name);
        model.is_disabled = false;
    }

    public entry fun disable_registration(
        self: &mut AtomaDb, _: &AtomaManagerBadge,
    ) { self.is_registration_disabled = true; }

    public entry fun enable_registration(
        self: &mut AtomaDb, _: &AtomaManagerBadge,
    ) { self.is_registration_disabled = false; }

    public entry fun set_required_registration_toma_collateral(
        self: &mut AtomaDb,
        _: &AtomaManagerBadge,
        new_required_collateral: u64,
    ) {
        self.registration_collateral_in_protocol_token = new_required_collateral;
    }

    public entry fun set_permille_to_slash_node_on_timeout(
        self: &mut AtomaDb,
        _: &AtomaManagerBadge,
        new_permille: u64,
    ) {
        assert!(new_permille <= 1000, ETotalPermilleMustBeLessThan1000);
        self.permille_to_slash_node_on_timeout = new_permille;
    }

    public entry fun set_permille_for_oracle_on_dispute(
        self: &mut AtomaDb,
        _: &AtomaManagerBadge,
        new_permille: u64,
    ) {
        assert!(
            new_permille + self.permille_for_honest_nodes_on_dispute <= 1000,
            ETotalPermilleMustBeLessThan1000,
        );
        self.permille_for_oracle_on_dispute = new_permille;
    }

    public entry fun set_permille_for_honest_nodes_on_dispute(
        self: &mut AtomaDb,
        _: &AtomaManagerBadge,
        new_permille: u64,
    ) {
        assert!(
            new_permille + self.permille_for_oracle_on_dispute <= 1000,
            ETotalPermilleMustBeLessThan1000,
        );
        self.permille_for_honest_nodes_on_dispute = new_permille;
    }

    /// The fee is charged per character.
    public entry fun set_model_echelon_fee(
        self: &mut AtomaDb,
        _: &AtomaManagerBadge,
        model_name: ascii::String,
        echelon: u64,
        new_input_fee_per_token: u64,
        new_output_fee_per_token: u64,
    ) {
        let model = self.models.borrow_mut(model_name);
        let echelon_id = EchelonId { id: echelon };
        let echelon = get_echelon_mut(&mut model.echelons, echelon_id);
        echelon.input_fee_per_token = new_input_fee_per_token;
        echelon.output_fee_per_token = new_output_fee_per_token;
    }

    public entry fun add_model_echelon_oracle_node(
        self: &mut AtomaDb,
        _: &AtomaManagerBadge,
        model_name: ascii::String,
        echelon: u64,
        node_small_id: u64,
    ) {
        let model = self.models.borrow_mut(model_name);
        let echelon_id = EchelonId { id: echelon };
        let echelon = get_echelon_mut(&mut model.echelons, echelon_id);
        let node_id = SmallId { inner: node_small_id };
        echelon.oracles.insert(node_id);
    }

    public entry fun remove_model_echelon_oracle_node(
        self: &mut AtomaDb,
        _: &AtomaManagerBadge,
        model_name: ascii::String,
        echelon: u64,
        node_small_id: u64,
    ) {
        let model = self.models.borrow_mut(model_name);
        let echelon_id = EchelonId { id: echelon };
        let echelon = get_echelon_mut(&mut model.echelons, echelon_id);
        echelon.oracles.remove(&SmallId { inner: node_small_id });
    }

    public entry fun set_model_echelon_settlement_timeout_ms(
        self: &mut AtomaDb,
        _: &AtomaManagerBadge,
        model_name: ascii::String,
        echelon: u64,
        new_timeout_ms: u64,
    ) {
        let model = self.models.borrow_mut(model_name);
        let echelon_id = EchelonId { id: echelon };
        let echelon = get_echelon_mut(&mut model.echelons, echelon_id);
        echelon.settlement_timeout_ms = new_timeout_ms;
    }

    public entry fun set_cross_validation_probability_permille(
        self: &mut AtomaDb,
        _: &AtomaManagerBadge,
        new_probability_permille: u64,
    ) {
        self.cross_validation_probability_permille = new_probability_permille;
    }

    public entry fun set_cross_validation_extra_nodes_count(
        self: &mut AtomaDb,
        _: &AtomaManagerBadge,
        new_extra_nodes_count: u64,
    ) {
        self.cross_validation_extra_nodes_count = new_extra_nodes_count;
    }

    public entry fun set_sampling_consensus_charge_permille(
        self: &mut AtomaDb,
        _: &AtomaManagerBadge,
        new_charge_permille: u64,
    ) {
        self.sampling_consensus_charge_permille = new_charge_permille;
    }

    public entry fun set_cross_validation_extra_nodes_charge_permille(
        self: &mut AtomaDb,
        _: &AtomaManagerBadge,
        new_charge_permille: u64,
    ) {
        self.cross_validation_extra_nodes_charge_permille = new_charge_permille;
    }

    // =========================================================================
    //                          Helpers
    // =========================================================================

<<<<<<< HEAD
=======
    /// Helper function to find the index of a node's small_id in a TableVec
    fun find_node_index(
        subscribed_nodes: &TableVec<NodePriceData>,
        node_small_id: SmallId,
    ): Option<u64> {
        let len = table_vec::length(subscribed_nodes);
        let mut i = 0;
        while (i < len) {
            let node_id = table_vec::borrow(subscribed_nodes, i).node_id;
            if (node_id.inner == node_small_id.inner) {
                return option::some(i)
            };
            i = i + 1;
        };
        option::none()
    }

>>>>>>> 4259e08e
    // Helper function to check if a node meets the task's requirements
    fun node_meets_task_requirements(self: &AtomaDb, node_badge: &NodeBadge, task: &Task): bool {
        let node = self.nodes.borrow(node_badge.small_id);
        
        // Check if the node's reputation score meets the task's minimum requirement
        if (node.reputation_score.inner < option::get_with_default(&task.minimum_reputation_score, 0)) {
            return false
        };
        // TODO: Add more checks as needed (e.g., hardware requirements, echelons, optimizations, etc.)
        true
    }

    fun get_echelon_mut(
        echelons: &mut vector<ModelEchelon>, id: EchelonId
    ): &mut ModelEchelon {
        let mut i = 0;
        let n = echelons.length();
        while (i < n) {
            let echelon = echelons.borrow_mut(i);
            if (echelon.id == id) {
                return echelon
            };
            i = i + 1;
        };

        abort EEchelonNotFound
    }

    fun get_echelon(
        echelons: &vector<ModelEchelon>, id: EchelonId
    ): &ModelEchelon {
        let mut i = 0;
        let n = echelons.length();
        while (i < n) {
            let echelon = echelons.borrow(i);
            if (echelon.id == id) {
                return echelon
            };
            i = i + 1;
        };

        abort EEchelonNotFound
    }

    fun contains_echelon(
        echelons: &vector<ModelEchelon>, id: EchelonId
    ): bool {
        let mut i = 0;
        let n = echelons.length();
        while (i < n) {
            let echelon = echelons.borrow(i);
            if (echelon.id == id) {
                return true
            };
            i = i + 1;
        };

        false
    }

    // Helper function to validate task role
    fun is_valid_task_role(role: u16): bool {
        role == INFERENCE_ROLE || role == EMBEDDING_ROLE || role == FINE_TUNING_ROLE
    }

    // Helper function to validate security level
    fun is_valid_security_level(security_level: u16): bool {
        security_level == NoSecurityLevel || security_level == SamplingConsensusSecurityLevel || security_level == TeeSecurityLevel
    }

    fun remove_echelon(
        echelons: &mut vector<ModelEchelon>, id: EchelonId
    ): ModelEchelon {
        let mut i = 0;
        let n = echelons.length();
        while (i < n) {
            let echelon = echelons.borrow(i);
            if (echelon.id == id) {
                return echelons.swap_remove(i)
            };
            i = i + 1;
        };

        abort EEchelonNotFound
    }

    /// From the given model's echelon, pick a random node.
    /// If the picked node has been slashed, remove it from the echelon and
    /// repeat until a valid node is found.
    ///
    /// In case all nodes have been slashed returns none.
    fun sample_node(
        nodes: &Table<SmallId, NodeEntry>,
        echelon_nodes: &mut TableVec<SmallId>,
        rng: &mut sui::random::RandomGenerator,
    ): Option<SmallId> {
        loop {
            let nodes_count = echelon_nodes.length();
            if (nodes_count == 0) {
                // Pathological scenario where all nodes have been slashed.
                // When user samples node, they perform clean up for us.
                // In a healthy ecosystem with enough nodes per echelon, this
                // should not happen.
                std::debug::print(&b"All echelon nodes have been slashed");
                break option::none()
            };

            let node_index = rng.generate_u64() % nodes_count;
            let node_id = *echelon_nodes.borrow(node_index);
            let has_node = nodes.contains(node_id);
            if (has_node) {
                let node = nodes.borrow(node_id);
                if (node.collateral.value() > 0
                    && node.was_disabled_in_epoch.is_none()) {
                    break option::some(node_id)
                };
            };

            // node has been slashed so remove it from the echelon
            echelon_nodes.swap_remove(node_index);
        }
    }

    /// Attempts to sample `how_many_nodes_to_sample` unique nodes from the
    /// given echelon.
    ///
    /// # Important
    /// In a pathological scenario where there are few unslashed nodes
    /// in the echelon, this function might return less nodes than requested.
    /// It's also possible there are no unslashed nodes at all, returning
    /// an empty vector.
    fun sample_unique_nodes(
        nodes: &Table<SmallId, NodeEntry>,
        echelon_nodes: &mut TableVec<SmallId>,
        how_many_nodes_to_sample: u64,
        rng: &mut sui::random::RandomGenerator,
    ): vector<SmallId> {
        assert!(how_many_nodes_to_sample > 0, ECannotSampleZeroNodes);

        let mut sampled_nodes = vector::empty();

        let total_echelon_nodes = echelon_nodes.length();
        // how many nodes do we sample from in each chunk
        let base_nodes_per_chunk = total_echelon_nodes / how_many_nodes_to_sample;
        // first this many chunks will sample from one extra node
        let total_chunks_with_extra_node_count = total_echelon_nodes % how_many_nodes_to_sample;

        // when 0 then we no longer sample from extra node
        let mut extra_node_chunks_remaining = total_chunks_with_extra_node_count;
        // We keep track of the index of the first node in the chunk.
        // This also tells us whether we iterated all the chunks or not yet
        let mut from_node_index = 0;
        while (from_node_index < total_echelon_nodes) {
            // sample in interval <from_node_index; from_node_index + nodes_to_pick_from)
            let nodes_to_pick_from = base_nodes_per_chunk
            + if (extra_node_chunks_remaining > 0) {
                extra_node_chunks_remaining = extra_node_chunks_remaining - 1;
                // add 1 because of the residual from modulo when dividing
                // total_echelon_nodes by how_many_nodes_to_sample
                1
            } else {
                0
            };

            let node_index = from_node_index
                + rng.generate_u64() % nodes_to_pick_from;

            // We want to sample from the end of the echelon for two reasons:
            // - Primarily, since we remove nodes from the echelon, we want to
            //   use swap remove and not invalidate the indices.
            // - The first `total_chunks_with_extra_node_count` chunks have one
            //   extra node, decreasing the chance of sampling of each node.
            //   Ever so slightly, it's better NOT to unsubscribe and to
            //   subscribe early.
            // Therefore we inverse the index such that 0 becomes the last
            // index, 1 the second to last and so on.
            // The rest of the algorithm is simpler if we start from the
            // beginning, so we do this transformation here.
            let inverse_node_index = total_echelon_nodes - 1 - node_index;
            let mut node_id = get_node_id_if_unslashed_or_swap_remove(
                nodes, echelon_nodes, inverse_node_index,
            );
            if (node_id.is_some()) {
                // this node is fine to use, happy path
                vector::push_back(&mut sampled_nodes, node_id.extract());
            } else {
                // this node has been slashed, we finish our chunk iterations
                // and deal with the situation later
            };

            from_node_index = from_node_index + nodes_to_pick_from;
        };

        if (sampled_nodes.length() == how_many_nodes_to_sample) {
            // happy path! the chunk iterations did not hit any slashed nodes
            sampled_nodes
        } else {
            // We sampled some slashed nodes and so we need to fill in the
            // missing nodes.

            // We remember how many times have we iterated and we retry
            // either until user requested number of nodes is sampled or
            // we hit a max number of iterations.
            // This means everything is ok in the non-pathological scenario with
            // many unslashed nodes in the echelon and does not loop forever
            // (hence exhausting the budget) in the pathological scenario.
            let mut sampled_nodes = vector::empty();
            let mut iteration = 0;
            let max_iterations = how_many_nodes_to_sample * 4;
            while (sampled_nodes.length() < how_many_nodes_to_sample
                || iteration <= max_iterations) {
                let mut node_id = sample_node(nodes, echelon_nodes, rng);

                if (node_id.is_none()) {
                    // return what we have
                    return sampled_nodes
                };

                let node_id = node_id.extract();
                if (!sampled_nodes.contains(&node_id)) {
                    sampled_nodes.push_back(node_id);
                };

                iteration = iteration + 1;
            };

            sampled_nodes
        }
    }

    fun get_node_id_if_unslashed_or_swap_remove(
        nodes: &Table<SmallId, NodeEntry>,
        echelon_nodes: &mut TableVec<SmallId>,
        node_index: u64,
    ): Option<SmallId> {
        let node_id = *echelon_nodes.borrow(node_index);
        let has_node = nodes.contains(node_id);
        if (has_node) {
            let node = nodes.borrow(node_id);
            if (node.collateral.value() > 0
                && node.was_disabled_in_epoch.is_none()) {
                return option::some(node_id)
            }
        };

        // node has been slashed so remove it from the echelon
        echelon_nodes.swap_remove(node_index);

        option::none()
    }

    /// Transfers funds from the AtomaDb's fee treasury to a specified recipient.
    ///
    /// This function is used to transfer a specified amount of funds from the AtomaDb's
    /// fee treasury to a given recipient address. It only performs the transfer if the
    /// amount is greater than zero.
    ///
    /// # Arguments
    /// * `self` - A mutable reference to the AtomaDb object.
    /// * `amount` - The amount of funds to transfer, in the smallest unit of the protocol token.
    /// * `recipient` - The address of the recipient who will receive the funds.
    /// * `ctx` - A mutable reference to the transaction context.
    ///
    /// # Effects
    /// - If the amount is greater than zero:
    ///   - Splits the specified amount from the fee treasury.
    ///   - Creates a new Coin object with the split amount.
    ///   - Transfers the newly created Coin to the recipient address.
    /// - If the amount is zero or negative, no transfer occurs.
    ///
    /// # Note
    /// This function uses the `coin::from_balance` and `transfer::public_transfer` functions
    /// to create and transfer the funds, respectively.
    fun transfer_funds(self: &mut AtomaDb, amount: u64, recipient: address, ctx: &mut TxContext) {
        if (amount > 0) {
            let wallet = coin::from_balance(self.fee_treasury.split(amount), ctx);
            transfer::public_transfer(wallet, recipient);
        }
    }

    #[test_only]
    /// So that we don't have to manually destroy table in the tests.
    public struct NodeEntryBin has key {
        id: UID,
        entries: Table<SmallId, NodeEntry>,
    }

    #[test]
    fun it_samples_unique_random_nodes() {
        let mut ctx = sui::tx_context::dummy();
        let mut rng = sui::random::new_generator_for_testing();

        let mut nodes = sui::table::new(&mut ctx);
        let mut echelon_nodes = sui::table_vec::empty(&mut ctx);

        while (nodes.length() < 10) {
            let node_id = SmallId { inner: nodes.length() + 1 };
            nodes.add(node_id, NodeEntry {
                collateral: sui::balance::create_for_testing(100),
                was_disabled_in_epoch: option::none(),
                last_fee_epoch: 0,
                last_fee_epoch_amount: 0,
                available_fee_amount: 0,
                reputation_score: ReputationScore { inner: 100 },
            });
            echelon_nodes.push_back(node_id);
        };

        let sampled_nodes =
            sample_unique_nodes(&nodes, &mut echelon_nodes, 2, &mut rng);
        assert!(sampled_nodes.length() == 2);

        // get rid of created resources
        sui::transfer::share_object(NodeEntryBin {
            id: object::new(&mut ctx),
            entries: nodes,
        });
        sui::table_vec::drop(echelon_nodes);
    }
}<|MERGE_RESOLUTION|>--- conflicted
+++ resolved
@@ -99,7 +99,6 @@
     const ENodeNotSubscribedToTask: u64 = EBase + 18;
     const ENotEnoughEpochsPassed: u64 = EBase + 19;
     const ETaskNotDeprecated: u64 = EBase + 20;
-<<<<<<< HEAD
     const EModelNotFound: u64 = EBase + 21;
     const ENoNodesSubscribedToTask: u64 = EBase + 22;
     const ENoNodesEligibleForTask: u64 = EBase + 23;
@@ -125,34 +124,6 @@
     const EInsufficientBalance: u64 = EBase + 43;
     const EInvalidCommittedStackProof: u64 = EBase + 44;
     const EInvalidStackMerkleLeaf: u64 = EBase + 45;
-=======
-    const EInvalidNodeIndex: u64 = EBase + 21;
-    const EModelNotFound: u64 = EBase + 22;
-    const ENoNodesSubscribedToTask: u64 = EBase + 23;
-    const ENoNodesEligibleForTask: u64 = EBase + 25;
-    const ENotStackOwner: u64 = EBase + 26;
-    const ENodeNotSelectedForStack: u64 = EBase + 28;
-    const EStackInSettlementDispute: u64 = EBase + 29;
-    const ETooManyComputedUnits: u64 = EBase + 30;
-    const EStackDoesNotRequireSamplingConsensus: u64 = EBase + 32;
-    const EStackNotFound: u64 = EBase + 33;
-    const EStackNotInSettlementDispute: u64 = EBase + 34;
-    const EStackDisputePeriodOver: u64 = EBase + 35;
-    const ENodeNotSelectedForAttestation: u64 = EBase + 36;
-    const EStackInDispute: u64 = EBase + 37;
-    const EStackDisputePeriodIsNotOver: u64 = EBase + 38;
-    const ENodeNotSelectedForSettlement: u64 = EBase + 39;
-    const ETaskAlreadyDeprecated: u64 = EBase + 40;
-    const EInvalidTaskRole: u64 = EBase + 41;
-    const EInvalidSecurityLevel: u64 = EBase + 42;
-    const EInvalidPricePerComputeUnit: u64 = EBase + 43;
-    const EInvalidMaxNumComputeUnits: u64 = EBase + 44;
-    const ENodeDoesNotMeetTaskRequirements: u64 = EBase + 45;
-    const EInvalidComputeUnits: u64 = EBase + 46;
-    const EInsufficientBalance: u64 = EBase + 47;
-    const EInvalidCommittedStackProof: u64 = EBase + 48;
-    const EInvalidStackMerkleLeaf: u64 = EBase + 49;
->>>>>>> 4259e08e
 
     /// Emitted once upon publishing.
     public struct PublishedEvent has copy, drop {
@@ -177,7 +148,6 @@
         task_small_id: SmallId,
         node_small_id: SmallId,
         price_per_compute_unit: u64,
-<<<<<<< HEAD
         max_num_compute_units: u64,
     }
 
@@ -186,8 +156,6 @@
         task_small_id: SmallId,
         price_per_compute_unit: u64,
         max_num_compute_units: u64,
-=======
->>>>>>> 4259e08e
     }
 
     public struct NodeUnsubscribedFromTaskEvent has copy, drop {
@@ -199,7 +167,6 @@
         /// ID of the Task object
         task_id: ID,
         task_small_id: SmallId,
-<<<<<<< HEAD
         role: TaskRole,
         model_name: Option<ascii::String>,
         valid_until_epoch: Option<u64>,
@@ -207,8 +174,6 @@
         security_level: u16,
         task_metrics: TaskMetrics,
         minimum_reputation_score: Option<u8>,
-=======
->>>>>>> 4259e08e
     }
 
     public struct TaskDeprecationEvent has copy, drop {
@@ -234,7 +199,6 @@
         /// ID of the Stack object
         stack_id: ID,
         /// Unique identifier for the stack within the Atoma network
-<<<<<<< HEAD
         stack_small_id: SmallId,
         /// The address of the owner of the stack
         owner: address,
@@ -242,11 +206,6 @@
         task_small_id: SmallId,
         /// The SmallId of the node selected to process this stack's requests
         selected_node_id: SmallId,
-=======
-        small_id: SmallId,
-        /// The SmallId of the node selected to process this stack's requests
-        selected_node: SmallId,
->>>>>>> 4259e08e
         /// The number of compute units allocated to this stack
         num_compute_units: u64,
         /// The price per compute unit in TOMA tokens
@@ -283,11 +242,7 @@
         num_claimed_compute_units: u64,
     }
 
-<<<<<<< HEAD
-    // Event emitted when a new attestation is submitted for a stack settlement.
-=======
     /// Event emitted when a new attestation is submitted for a stack settlement.
->>>>>>> 4259e08e
     ///
     /// This event is triggered each time an attestation node submits its verification
     /// for a stack settlement, but before all required attestations have been received.
@@ -300,7 +255,6 @@
     public struct NewStackSettlementAttestationEvent has copy, drop {
         /// The unique identifier of the stack being settled.
         stack_small_id: SmallId,
-<<<<<<< HEAD
         /// The identifier of the node that submitted the attestation.
         attestation_node_id: SmallId,
         /// Committed stack proof
@@ -310,17 +264,6 @@
     }
 
     /// Event emitted when an attestation node submits the final attestation for the original stack settlement ticket.
-=======
-        /// The identifier of the node originally selected to process the stack.
-        selected_node_id: SmallId,
-        /// The number of compute units claimed for this stack execution.
-        num_claimed_compute_units: u64,
-        /// The identifier of the node submitting this attestation.
-        attestation_node_id: SmallId,
-    }
-
-    /// Event emitted when an attestation node submits a new attestation for the original stack settlement ticket.
->>>>>>> 4259e08e
     ///
     /// This event represents the successful completion of the stack execution and verification process.
     /// It provides details about the executed stack, the node that processed it, and the attestation process.
@@ -441,14 +384,10 @@
         task_metrics: TaskMetrics,
         /// Subscribed nodes table, where key is node SmallId and value is price per compute unit
         /// for this current task.
-<<<<<<< HEAD
         subscribed_nodes: Table<SmallId, NodePriceData>,
         /// Subscribed nodes small ids, we need to keep track of them separately
         /// because we need to iterate over them to find eligible nodes for a stack.
         subscribed_nodes_small_ids: TableVec<SmallId>,
-=======
-        subscribed_nodes: TableVec<NodePriceData>,
->>>>>>> 4259e08e
         /// Minimum reputation score required for a node to subscribe to the task
         minimum_reputation_score: Option<u8>,
     }
@@ -495,11 +434,7 @@
         /// Number of compute units remaining in the stack
         num_compute_units: u64,
         /// Node selected to process the requests in the stack
-<<<<<<< HEAD
         selected_node_id: SmallId,
-=======
-        selected_node: SmallId,
->>>>>>> 4259e08e
         /// The associated task SmallId
         task_small_id: SmallId,
     }
@@ -557,11 +492,7 @@
         /// We keep track of total registered nodes so that we can generate
         /// SmallId for newly registered nodes as these IDs are sequential.
         next_node_small_id: SmallId,
-<<<<<<< HEAD
         /// We keep track of registered tasks so taht we can generate
-=======
-        /// We keep track of registered tasks so that we can generate
->>>>>>> 4259e08e
         /// SmallId for newly registered tasks as these IDs are sequential.
         next_task_small_id: SmallId,
         /// We keep track of registered stacks so that we can generate
@@ -877,12 +808,8 @@
             optimizations,
             security_level,
             task_metrics,
-<<<<<<< HEAD
             subscribed_nodes: table::new(ctx),
             subscribed_nodes_small_ids: table_vec::empty(ctx),
-=======
-            subscribed_nodes: table_vec::empty(ctx),
->>>>>>> 4259e08e
             minimum_reputation_score: minimum_reputation_score,
         };
 
@@ -899,7 +826,6 @@
         sui::event::emit(TaskRegisteredEvent {
             task_id: object::uid_to_inner(&task_badge.id),
             task_small_id: small_id,
-<<<<<<< HEAD
             role: TaskRole { inner: role },
             model_name,
             valid_until_epoch,
@@ -907,8 +833,6 @@
             security_level,
             task_metrics,
             minimum_reputation_score,
-=======
->>>>>>> 4259e08e
         });
 
         task_badge
@@ -1038,19 +962,13 @@
             security_level: _,
             task_metrics: _,
             subscribed_nodes,
-<<<<<<< HEAD
             subscribed_nodes_small_ids,
-=======
->>>>>>> 4259e08e
             minimum_reputation_score: _,
         } = task;
 
         task_badge_id.delete();
         subscribed_nodes.drop();
-<<<<<<< HEAD
         subscribed_nodes_small_ids.drop();
-=======
->>>>>>> 4259e08e
 
         // Emit an event for task removal
         sui::event::emit(TaskRemovedEvent {
@@ -1156,13 +1074,8 @@
             price_per_compute_unit,
             max_num_compute_units,
         };
-<<<<<<< HEAD
         table::add(&mut task.subscribed_nodes, node_badge.small_id, node_price_data);
         table_vec::push_back(&mut task.subscribed_nodes_small_ids, node_badge.small_id);
-=======
-        table_vec::push_back(&mut task.subscribed_nodes, node_price_data);
-
->>>>>>> 4259e08e
         // Associate the task_small_id with the node badge
         dynamic_field::add(&mut node_badge.id, task_small_id, true);
 
@@ -1171,7 +1084,6 @@
             node_small_id: node_badge.small_id,
             task_small_id,
             price_per_compute_unit,
-<<<<<<< HEAD
             max_num_compute_units,
         });
     }
@@ -1226,36 +1138,12 @@
         assert!(price_per_compute_unit > 0, EInvalidPricePerComputeUnit);
         assert!(max_num_compute_units > 0, EInvalidMaxNumComputeUnits);
 
-=======
-        });
-    }
-
-    /// Unsubscribes a node from a specific task.
-    ///
-    /// This function removes a node's subscription to a task, updating both the node's
-    /// dynamic fields and the task's list of subscribed nodes.
-    ///
-    /// # Arguments
-    /// * `self` - A mutable reference to the AtomaDb object.
-    /// * `node_badge` - A mutable reference to the NodeBadge of the node being unsubscribed.
-    /// * `task_small_id` - The SmallId of the task from which the node is unsubscribing.
-    ///
-    /// # Errors
-    /// * `ENodeNotSubscribedToTask` - If the node is not subscribed to the specified task.
-    /// * `ENodeIndexMismatch` - If the node is not found in the task's subscribed_nodes list.
-    public entry fun unsubscribe_node_from_task(
-        self: &mut AtomaDb,
-        node_badge: &mut NodeBadge,
-        task_small_id: u64,
-    ) {
->>>>>>> 4259e08e
         let task_small_id = SmallId { inner: task_small_id };
 
         // Check if the task exists
         assert!(self.tasks.contains(task_small_id), ETaskNotFound);
 
         // Check if the node is subscribed to the task
-<<<<<<< HEAD
         assert!(dynamic_field::exists_(&node_badge.id, task_small_id), ENodeNotSubscribedToTask);
         
         let task = self.tasks.borrow_mut(task_small_id);
@@ -1276,18 +1164,40 @@
     }
 
     /// Unsubscribes a node from a specific task.
-=======
+    ///
+    /// This function removes a node's subscription to a task, updating both the node's
+    /// dynamic fields and the task's list of subscribed nodes.
+    ///
+    /// # Arguments
+    /// * `self` - A mutable reference to the AtomaDb object.
+    /// * `node_badge` - A mutable reference to the NodeBadge of the node being unsubscribed.
+    /// * `task_small_id` - The SmallId of the task from which the node is unsubscribing.
+    ///
+    /// # Errors
+    /// * `ENodeNotSubscribedToTask` - If the node is not subscribed to the specified task.
+    /// * `ENodeIndexMismatch` - If the node is not found in the task's subscribed_nodes list.
+    public entry fun unsubscribe_node_from_task(
+        self: &mut AtomaDb,
+        node_badge: &mut NodeBadge,
+        task_small_id: u64,
+    ) {
+        let task_small_id = SmallId { inner: task_small_id };
+
+        // Check if the task exists
+        assert!(self.tasks.contains(task_small_id), ETaskNotFound);
+
+        // Check if the node is subscribed to the task
         let was_subscribed: Option<bool> = dynamic_field::remove_if_exists(&mut node_badge.id, task_small_id);
         assert!(was_subscribed.is_some(), ENodeNotSubscribedToTask);
 
         let task = self.tasks.borrow_mut(task_small_id);
-        let mut node_index = find_node_index(&task.subscribed_nodes, node_badge.small_id);
-        assert!(node_index.is_some(), ENodeNotSubscribedToTask);
-
-        let node_index = option::extract(&mut node_index);
-
-        // Remove the node from the task's subscribed_nodes list
-        let removed_node_price_data = table_vec::swap_remove(&mut task.subscribed_nodes, node_index);
+        assert!(!task.is_deprecated, ETaskDeprecated);
+
+        // Remove the node from the task's subscribed_nodes list and the subscribed_nodes_small_ids list
+        // NOTE: we do not need to swap remove from subscribed_nodes_small_ids right now, we can remove it
+        // when we iterate over the subscribed_nodes_small_ids table_vec and do not find the corresponding
+        // node price data in that Task's subscribed_nodes table.
+        let removed_node_price_data = table::remove(&mut task.subscribed_nodes, node_badge.small_id);
         assert!(
             removed_node_price_data.node_id.inner == node_badge.small_id.inner,
             ENodeIndexMismatch,
@@ -1298,83 +1208,6 @@
             node_small_id: node_badge.small_id,
             task_small_id,
         });
-    }
-
-    /// Unsubscribes a node from a specific task, provided the index of the node in the task's subscribed_nodes list.
-    /// This method is similar to `unsubscribe_node_from_task` but takes an additional `node_index` parameter, and 
-    /// has potential lower gas costs.
->>>>>>> 4259e08e
-    ///
-    /// This function removes a node's subscription to a task, updating both the node's
-    /// dynamic fields and the task's list of subscribed nodes.
-    ///
-    /// # Arguments
-    /// * `self` - A mutable reference to the AtomaDb object.
-    /// * `node_badge` - A mutable reference to the NodeBadge of the node being unsubscribed.
-    /// * `task_small_id` - The SmallId of the task from which the node is unsubscribing.
-<<<<<<< HEAD
-    ///
-    /// # Errors
-    /// * `ENodeNotSubscribedToTask` - If the node is not subscribed to the specified task.
-    /// * `ENodeIndexMismatch` - If the node is not found in the task's subscribed_nodes list.
-    public entry fun unsubscribe_node_from_task(
-        self: &mut AtomaDb,
-        node_badge: &mut NodeBadge,
-        task_small_id: u64,
-    ) {
-        let task_small_id = SmallId { inner: task_small_id };
-
-        // Check if the task exists
-        assert!(self.tasks.contains(task_small_id), ETaskNotFound);
-
-        // Check if the node is subscribed to the task
-=======
-    /// * `node_index` - The index of the node in the task's subscribed_nodes list.
-    ///
-    /// # Errors
-    /// * `ENodeNotSubscribedToTask` - If the node is not subscribed to the specified task.
-    /// * `ENodeIndexMismatch` - If the node at the given index doesn't match the node being unsubscribed.
-    /// * `EInvalidNodeIndex` - If the provided node_index is out of bounds.
-    public entry fun unsubscribe_node_from_task_by_index(
-        self: &mut AtomaDb,
-        node_badge: &mut NodeBadge,
-        task_small_id: u64,
-        node_index: u64,
-    ) {
-        let task_small_id = SmallId { inner: task_small_id };
->>>>>>> 4259e08e
-        let was_subscribed: Option<bool> = dynamic_field::remove_if_exists(&mut node_badge.id, task_small_id);
-        assert!(was_subscribed.is_some(), ENodeNotSubscribedToTask);
-
-        let task = self.tasks.borrow_mut(task_small_id);
-<<<<<<< HEAD
-        assert!(!task.is_deprecated, ETaskDeprecated);
-
-        // Remove the node from the task's subscribed_nodes list and the subscribed_nodes_small_ids list
-        // NOTE: we do not need to swap remove from subscribed_nodes_small_ids right now, we can remove it
-        // when we iterate over the subscribed_nodes_small_ids table_vec and do not find the corresponding
-        // node price data in that Task's subscribed_nodes table.
-        let removed_node_price_data = table::remove(&mut task.subscribed_nodes, node_badge.small_id);
-=======
-        
-        // Check if the provided node_index is valid
-        assert!(node_index < task.subscribed_nodes.length(), EInvalidNodeIndex);
-
-        let removed_node_price_data = task.subscribed_nodes.swap_remove(node_index);
->>>>>>> 4259e08e
-        assert!(
-            removed_node_price_data.node_id.inner == node_badge.small_id.inner,
-            ENodeIndexMismatch,
-        );
-<<<<<<< HEAD
-
-        // Emit a NodeUnsubscribedFromTaskEvent
-        sui::event::emit(NodeUnsubscribedFromTaskEvent {
-            node_small_id: node_badge.small_id,
-            task_small_id,
-        });
-=======
->>>>>>> 4259e08e
     }
 
     /// Creates a new stack for a specific task and transfers the resulting StackBadge to the sender.
@@ -1489,32 +1322,20 @@
 
         // Sample a node and create the stack
         let owner = ctx.sender();
-<<<<<<< HEAD
         let selected_node_id = self.sample_node_for_stack(task_small_id, price, num_compute_units, rng);
-=======
-        let selected_node = self.sample_node_for_stack(task_small_id, price, num_compute_units, rng);
->>>>>>> 4259e08e
 
         let stack = Stack { 
             owner,
             task_small_id,
             num_compute_units,
-<<<<<<< HEAD
             selected_node_id,
-=======
-            selected_node,
->>>>>>> 4259e08e
             price,
         };
 
         // Assign a new SmallId to the stack and add it to the stacks table
         let stack_small_id = self.next_stack_small_id;
         self.next_stack_small_id = SmallId { 
-<<<<<<< HEAD
             inner: self.next_stack_small_id.inner + 1
-=======
-            inner: self.next_stack_small_id.inner + 1 
->>>>>>> 4259e08e
         };
         self.stacks.add(stack_small_id, stack);
 
@@ -1522,15 +1343,10 @@
         // Emit a StackCreatedEvent
         sui::event::emit(StackCreatedEvent {
             stack_id: object::uid_to_inner(&stack_id),
-<<<<<<< HEAD
             stack_small_id,
             owner,
             task_small_id,
             selected_node_id,
-=======
-            small_id: stack_small_id,
-            selected_node,
->>>>>>> 4259e08e
             num_compute_units,
             price,
         });
@@ -1594,11 +1410,7 @@
         let stack = self.stacks.borrow(stack_small_id);
         let node_small_id = node_badge.small_id;
         assert!(stack.owner == ctx.sender(), ENotStackOwner);
-<<<<<<< HEAD
         assert!(node_small_id == stack.selected_node_id, ENodeNotSelectedForStack);
-=======
-        assert!(node_small_id == stack.selected_node, ENodeNotSelectedForStack);
->>>>>>> 4259e08e
         assert!(num_claimed_compute_units <= stack.num_compute_units, ETooManyComputedUnits);
         assert!(!self.stack_settlement_tickets.contains(stack_small_id), EStackInSettlementDispute);
 
@@ -1767,13 +1579,8 @@
         };
 
         // Check if the attestation node is the last one to submit the merkle leaf
-<<<<<<< HEAD
         vector::push_back(&mut stack_settlement_ticket.already_attested_nodes, node_badge.small_id);    
         let num_of_committments = vector::length(&stack_settlement_ticket.already_attested_nodes);
-=======
-        let num_of_committments = vector::length(&stack_settlement_ticket.already_attested_nodes);
-        vector::push_back(&mut stack_settlement_ticket.already_attested_nodes, node_badge.small_id);
->>>>>>> 4259e08e
         let num_attestation_nodes = vector::length(&attestation_nodes);
         if (num_of_committments == num_attestation_nodes) {
             // If the last node has submitted the merkle leaf, 
@@ -1790,7 +1597,6 @@
                 return
             } else {
                 // If the `stack_merkle_root` agrees with the committed `stack_merkle_root`,
-<<<<<<< HEAD
                 // so we emit a NewStackSettlementAttestationEvent (the final attestation settlement event)
                 sui::event::emit(NewStackSettlementAttestationEvent {
                     stack_small_id,
@@ -1803,12 +1609,6 @@
                 sui::event::emit(StackSettlementTicketEvent {
                     stack_small_id,
                     selected_node_id: stack.selected_node_id,
-=======
-                // then the attestation settlement is complete and we emit a StackSettlementTicketEvent
-                sui::event::emit(StackSettlementTicketEvent {
-                    stack_small_id,
-                    selected_node_id: stack.selected_node,
->>>>>>> 4259e08e
                     num_claimed_compute_units: stack_settlement_ticket.num_claimed_compute_units,
                     requested_attestation_nodes: attestation_nodes,
                     dispute_settled_at_epoch: ctx.epoch(),
@@ -1823,15 +1623,9 @@
         // In this case, we emit a NewStackSettlementAttestationEvent
         sui::event::emit(NewStackSettlementAttestationEvent {
             stack_small_id,
-<<<<<<< HEAD
             attestation_node_id: node_badge.small_id,
             committed_stack_proof,
             stack_merkle_leaf,
-=======
-            selected_node_id: stack.selected_node,
-            num_claimed_compute_units: stack_settlement_ticket.num_claimed_compute_units,
-            attestation_node_id: node_badge.small_id,
->>>>>>> 4259e08e
         });
     }
 
@@ -2249,7 +2043,6 @@
         self.tasks.borrow(task_small_id).task_metrics
     }  
 
-<<<<<<< HEAD
     public fun get_task_subscribed_nodes(self: &AtomaDb, task_small_id: SmallId): &Table<SmallId, NodePriceData> {
         &self.tasks.borrow(task_small_id).subscribed_nodes
     }
@@ -2258,12 +2051,6 @@
         &self.tasks.borrow(task_small_id).subscribed_nodes_small_ids
     }
 
-=======
-    public fun get_task_subscribed_nodes(self: &AtomaDb, task_small_id: SmallId): &TableVec<NodePriceData> {
-        &self.tasks.borrow(task_small_id).subscribed_nodes
-    }
-
->>>>>>> 4259e08e
     // =========================================================================
     //                          Package private functions
     // =========================================================================
@@ -2465,18 +2252,12 @@
         rng: &mut sui::random::RandomGenerator,
     ): SmallId {
         let task = self.tasks.borrow_mut(task_small_id);
-<<<<<<< HEAD
         let nodes_count = table_vec::length(&task.subscribed_nodes_small_ids);
-=======
-        let subscribed_nodes = &task.subscribed_nodes;
-        let nodes_count = table_vec::length(subscribed_nodes);
->>>>>>> 4259e08e
         if (nodes_count == 0) {
             // no nodes subscribed to this task, should not happen
             abort ENoNodesSubscribedToTask
         };
 
-<<<<<<< HEAD
         let mut i = 0;
         let mut eligible_nodes = vector::empty();
         while (i < nodes_count) {
@@ -2493,16 +2274,6 @@
             let node_price = node_price_data.price_per_compute_unit;
             let node_max_num_compute_units = node_price_data.max_num_compute_units;
             
-=======
-        // First, collect all eligible nodes (i.e., whose price per compute unit is less than the price cap).
-        let mut eligible_nodes = vector::empty();
-        let mut i = 0;
-        while (i < nodes_count) {
-            let node_price_data = table_vec::borrow(subscribed_nodes, i);
-            let node_id = node_price_data.node_id;
-            let node_price = node_price_data.price_per_compute_unit;
-            let node_max_num_compute_units = node_price_data.max_num_compute_units;
->>>>>>> 4259e08e
             if (node_price <= price_cap 
                 && node_max_num_compute_units >= num_compute_units 
                 && self.nodes.contains(node_id)) 
@@ -2512,10 +2283,6 @@
                     vector::push_back(&mut eligible_nodes, node_id);
                 }
             };
-<<<<<<< HEAD
-
-=======
->>>>>>> 4259e08e
             i = i + 1;
         };
 
@@ -2570,12 +2337,8 @@
     ): vector<SmallId> {
         let task = self.tasks.borrow(task_small_id);
         let subscribed_nodes = &task.subscribed_nodes;
-<<<<<<< HEAD
         let subscribed_nodes_small_ids = &task.subscribed_nodes_small_ids;
         let nodes_count = table_vec::length(subscribed_nodes_small_ids);
-=======
-        let nodes_count = table_vec::length(subscribed_nodes);
->>>>>>> 4259e08e
 
         let attestation_nodes_count = self.get_cross_validation_extra_nodes_count();
 
@@ -2583,13 +2346,8 @@
         let mut eligible_nodes = vector::empty();
         let mut i = 0;
         while (i < nodes_count) {
-<<<<<<< HEAD
             let node_id = *table_vec::borrow(subscribed_nodes_small_ids, i);
             let node_price_data = subscribed_nodes.borrow(node_id);
-=======
-            let node_price_data = table_vec::borrow(subscribed_nodes, i);
-            let node_id = node_price_data.node_id;
->>>>>>> 4259e08e
             let node_price = node_price_data.price_per_compute_unit;
             let node_max_num_compute_units = node_price_data.max_num_compute_units; 
             if (node_price <= price_cap 
@@ -2829,11 +2587,7 @@
 
         let Stack {
                 task_small_id: _,
-<<<<<<< HEAD
                 selected_node_id: _,
-=======
-                selected_node: _,
->>>>>>> 4259e08e
                 owner: _,
                 price: _,
                 num_compute_units: _,
@@ -2895,19 +2649,13 @@
             security_level: _,
             task_metrics: _,
             subscribed_nodes,
-<<<<<<< HEAD
             subscribed_nodes_small_ids,
-=======
->>>>>>> 4259e08e
             minimum_reputation_score: _,
         } = task;
 
         task_id.delete();
         subscribed_nodes.drop();
-<<<<<<< HEAD
         subscribed_nodes_small_ids.drop();
-=======
->>>>>>> 4259e08e
     }
 
     /// As per the gate module:
@@ -3213,26 +2961,6 @@
     //                          Helpers
     // =========================================================================
 
-<<<<<<< HEAD
-=======
-    /// Helper function to find the index of a node's small_id in a TableVec
-    fun find_node_index(
-        subscribed_nodes: &TableVec<NodePriceData>,
-        node_small_id: SmallId,
-    ): Option<u64> {
-        let len = table_vec::length(subscribed_nodes);
-        let mut i = 0;
-        while (i < len) {
-            let node_id = table_vec::borrow(subscribed_nodes, i).node_id;
-            if (node_id.inner == node_small_id.inner) {
-                return option::some(i)
-            };
-            i = i + 1;
-        };
-        option::none()
-    }
-
->>>>>>> 4259e08e
     // Helper function to check if a node meets the task's requirements
     fun node_meets_task_requirements(self: &AtomaDb, node_badge: &NodeBadge, task: &Task): bool {
         let node = self.nodes.borrow(node_badge.small_id);
