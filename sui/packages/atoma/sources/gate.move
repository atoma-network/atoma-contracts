--- conflicted
+++ resolved
@@ -143,11 +143,8 @@
         params: Text2TextPromptParams,
         max_fee_per_token: u64,
         nodes_to_sample: Option<u64>,
-<<<<<<< HEAD
+        output_destination: vector<u8>,
         random: &sui::random::Random,
-=======
-        output_destination: vector<u8>,
->>>>>>> 69723eeb
         ctx: &mut TxContext,
     ): ID {
         let mut rng = random.new_generator(ctx);
@@ -210,11 +207,8 @@
         max_fee_per_input_token: u64,
         max_fee_per_output_token: u64,
         nodes_to_sample: Option<u64>,
-<<<<<<< HEAD
+        output_destination: vector<u8>,
         random: &sui::random::Random,
-=======
-        output_destination: vector<u8>,
->>>>>>> 69723eeb
         ctx: &mut TxContext,
     ): ID {
         let mut rng = random.new_generator(ctx);
